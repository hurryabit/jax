# Copyright 2018 The JAX Authors.
#
# Licensed under the Apache License, Version 2.0 (the "License");
# you may not use this file except in compliance with the License.
# You may obtain a copy of the License at
#
#     https://www.apache.org/licenses/LICENSE-2.0
#
# Unless required by applicable law or agreed to in writing, software
# distributed under the License is distributed on an "AS IS" BASIS,
# WITHOUT WARRANTIES OR CONDITIONS OF ANY KIND, either express or implied.
# See the License for the specific language governing permissions and
# limitations under the License.
from __future__ import annotations

from collections import namedtuple
from collections.abc import Callable, Sequence, Hashable
from contextlib import contextmanager
from functools import partial
import inspect
import itertools as it
import operator as op
from typing import Any, NamedTuple, Union
from weakref import ref

import numpy as np

from jax._src import ad_util
from jax._src import api_util
from jax._src import config
from jax._src import core
from jax._src import dtypes
from jax._src import effects
from jax._src import linear_util as lu
from jax._src import profiler
from jax._src import source_info_util
from jax._src import compute_on
from jax._src import xla_metadata as xla_metadata_lib
from jax._src.api_util import (flattened_fun_in_tree, flatten_fun_nokwargs,
                               fun_sourceinfo)
from jax._src.core import (Trace, Tracer, TraceTag, Jaxpr, Literal, get_aval,
                           AbstractValue, ClosedJaxpr, new_jaxpr_eqn,
                           ConcreteArray, Var, DropVar, raise_to_shaped, Atom,
                           JaxprEqn, Primitive, ShapedArray, DShapedArray,
                           mapped_aval, unmapped_aval, DBIdx, InDBIdx, OutDBIdx,
                           InputType, OutputType, get_referent, JaxprEqnContext)
from jax._src.state.types import AbstractRef
from jax._src.tree_util import (PyTreeDef, treedef_tuple, tree_unflatten,
                                tree_flatten, tree_structure, KeyPath, generate_key_paths,
                                keystr)
from jax._src.util import (unzip2, safe_zip, safe_map, toposort, split_list,
                           merge_lists, partition_list, OrderedSet,
                           as_hashable_function, weakref_lru_cache, subs_list)


map, unsafe_map = safe_map, map
zip, unsafe_zip = safe_zip, zip
def identity(x): return x

TracerId = int
AvalId = int
ConstId = int

def _update_annotation_known(
    f: lu.WrappedFun,
    orig_type: InputType | None,
    in_knowns: list[bool]
  ) -> lu.WrappedFun:
  if orig_type is None: return f
  # orig_type might contain DBIdx, but we're tossing out some args so we have to
  # re-index. moreover some of the implicit args may not be needed anymore.
  # so we basically just re-infer the lambda input type
  if (all(e for _, e in orig_type) and
      not any(type(d) is DBIdx for a, _ in orig_type for d in a.shape
              if type(a) is DShapedArray)):
    new_type = [ty for ty, known in zip(orig_type, in_knowns) if known]
    return lu.annotate(f, tuple(new_type))

  # Replace DBIdx with names, prune down to explicit only.
  class Name:
    def __init__(self, a): self.a = a
  names = [Name(a) for a, _  in orig_type]
  avals = [a.update(shape=tuple(names[d.val] if type(d) is DBIdx else d
                                for d in a.shape))
           if type(a) is DShapedArray else a for a, e in orig_type if e]
  avals = [a for a, known in zip(avals, in_knowns) if known]
  # Figure out the implicit part: names which aren't explicit and known.
  expl_names = [o for o, (_, e) in zip(names, orig_type) if e]
  expl_names = [o for o, k in zip(expl_names, in_knowns) if k]
  expl_names_ = set(expl_names)
  impl_names = {d for a in avals if type(a) is DShapedArray for d in a.shape
                if type(d) is Name and d not in expl_names_}
  impl_part = [(n.a, False) for n in impl_names]  # type: ignore
  # Figure out the explicit part: known explicit avals, replacing names w/ dbidx
  name_map = {n: DBIdx(i) for i, n in enumerate((*impl_names, *expl_names))}
  expl_part = [(a.update(shape=tuple(name_map.get(d, d) for d in a.shape))
                if type(a) is DShapedArray else a, True) for a in avals]
  return lu.annotate(f, (*impl_part, *expl_part))

class PartialVal(tuple):
  """Partial value: either a known value or an unknown (abstract) value.

  Represented as a pair `(aval_opt, const)` of one of two kinds:
  * `(None, <Constant>)` indicates a known value, where the constant is either a
    Tracer or satisfies `core.valid_jaxtype(const)`;
  * `(<AbstractValue>, None)` indicates an unknown value characterized by an
    abstract value.
  """
  def __new__(cls, xs: tuple[AbstractValue | None, core.Value]):
    pv, const = xs
    if config.enable_checks.value:
      # type checks
      assert isinstance(pv, (AbstractValue, type(None))), xs
      assert (const is None or isinstance(const, core.Tracer) or
              core.valid_jaxtype(const)), const
      # invariant checks
      assert (pv is None) ^ (const is None)
    return tuple.__new__(cls, xs)

  @classmethod
  def known(cls, const: core.Value) -> PartialVal:
    return PartialVal((None, const))

  @classmethod
  def unknown(cls, aval: AbstractValue) -> PartialVal:
    return PartialVal((aval, None))

  def is_known(self) -> bool:
    return self[0] is None

  def get_known(self) -> core.Value | None:
    """Get the known value, if known, else None."""
    return self[1] if self[0] is None else None

  def get_aval(self) -> AbstractValue:
    """Get AbstractValue directly (if unknown) or from the constant (known)."""
    known = self.get_known()
    if known is not None:
      return get_aval(known)
    else:
      return self[0]


class JaxprTrace(Trace['JaxprTracer']):

  def __init__(self, parent_trace:Trace, name_stack: source_info_util.NameStack, tag:TraceTag):
    self.name_stack = name_stack
    self.tag = tag
    self.parent_trace = parent_trace

  def to_jaxpr_tracer(self, x):
    if isinstance(x, JaxprTracer) and x._trace.tag is self.tag:
      if x._trace is self:
        return x
      else:
        return JaxprTracer(self, x.pval, FreeVar(x))
    else:
      return self.new_const(x)

  def new_const(self, val) -> JaxprTracer:
    return JaxprTracer(self, PartialVal.known(val), None)

  def new_instantiated_literal(self, val) -> JaxprTracer:
    aval = get_aval(val)
    return JaxprTracer(self, PartialVal.unknown(aval),
                       Literal(val, raise_to_shaped(aval)))

  def new_instantiated_const(self, val) -> JaxprTracer:
    aval = get_aval(val)
    if isinstance(aval, DShapedArray):
      raise NotImplementedError
      # shape = [self.new_instantiated_const(d)
      #          if isinstance(d, Tracer) and d._trace.level < self.level else d
      #          for d in aval.shape]
      # aval = aval.update(shape=tuple(shape))
    return JaxprTracer(self, PartialVal.unknown(aval), ConstVar(val))

  def new_arg(self, pval: PartialVal) -> JaxprTracer:
    const = pval.get_known()
    # XXX: Think twice before changing this constant argument pruning!
    # This has really important consequences for partial_eval_jaxpr.
    # Most importantly, this guarantees that the unknown jaxpr never uses
    # known inputs (if it needs them, then they get passed through residuals).
    if const is None:
      aval = pval.get_aval()
      if type(aval) is DShapedArray:
        shape = [self.new_instantiated_const(d)
                 if isinstance(d, Tracer) and d._trace.level < self.level else d
                 for d in aval.shape]
        aval = aval.update(shape=tuple(shape))
      return JaxprTracer(self, PartialVal.unknown(aval), LambdaBinding())
    else:
      return self.new_const(const)

  def instantiate_const(self, tracer: JaxprTracer) -> JaxprTracer:
    const = tracer.pval.get_known()
    if const is None:
      return tracer
    else:
      if type(const) in core.literalable_types and np.shape(const) == ():
        return self.new_instantiated_literal(const)
      else:
        return self.new_instantiated_const(const)

  def instantiate_const_abstracted(self, tracer) -> JaxprTracer:
    const = tracer.pval.get_known()
    if const is None:
      return tracer
    else:
      aval = raise_to_shaped(get_aval(const), np.isscalar(const))
      return JaxprTracer(self, PartialVal.unknown(aval), ConstVar(const))

  def process_primitive(self, primitive, tracers, params):
    tracers = map(self.to_jaxpr_tracer, tracers)
    with core.set_current_trace(self.parent_trace):
      if primitive in custom_partial_eval_rules:
        return custom_partial_eval_rules[primitive](self, *tracers, **params)
      else:
        return self.default_process_primitive(primitive, tracers, params)

  def default_process_primitive(self, primitive, tracers, params):
    # By default, if all the input tracers are known, then bind the primitive
    # and consider all outputs known. Otherwise, stage the application into the
    # jaxpr and consider all outputs unknown.
    consts = [t.pval.get_known() for t in tracers]
    if all(c is not None for c in consts):
      return primitive.bind_with_trace(self.parent_trace, consts, params)
    tracers = map(self.instantiate_const, tracers)
    avals = [t.aval for t in tracers]
    out_aval, effects = primitive.abstract_eval(*avals, **params)
    name_stack = self._current_truncated_name_stack()
    source = source_info_util.current().replace(name_stack=name_stack)
    if primitive.multiple_results:
      out_tracers = [JaxprTracer(self, PartialVal.unknown(aval), None)
                     for aval in out_aval]
      eqn = new_eqn_recipe(tracers, out_tracers, primitive, params, effects,
                           source)
      for t in out_tracers: t.recipe = eqn
      return out_tracers
    else:
      out_tracer = JaxprTracer(self, PartialVal.unknown(out_aval), None)
      out_tracer.recipe = new_eqn_recipe(tracers, [out_tracer], primitive,
                                         params, effects, source)
      return out_tracer

  def process_call(self, primitive, f, tracers, params):
    tracers = map(self.to_jaxpr_tracer, tracers)
    rule = call_partial_eval_rules.get(primitive)
    if rule:
      return rule(self, primitive, f, tracers, params)

    update_params = call_param_updaters.get(primitive) or (lambda p, _, __: p)
    in_knowns, in_avals, in_consts = partition_pvals([t.pval for t in tracers])
    # TODO(mattjj): check in_avals are consistent with f.in_type

    # We want to partially evaluate this call into two calls: one evaluated now
    # taking known values (in_consts) as inputs and producing known values
    # (out_consts) as outputs, and the other staged out as an eqn into the jaxpr
    # being built. The latter takes as input residuals (res) produced as outputs
    # of the first call, shared closed-over values (env), and explicit arguments
    # which were unknown to the first call (corresponding to in_avals).

    # Wrap f to perform the partial evaluation and plumb out aux data.
    if not config.dynamic_shapes.value:
      f_ = trace_to_subjaxpr_nounits_fwd(f, self.tag, False)
      f_, aux = partial_eval_wrapper_nounits(f_, tuple(in_knowns),
                                             tuple(in_avals))
    else:
      if f.in_type is None:
        f = lu.annotate(f, tuple((a, True) for a in in_avals))
      f_, aux = trace_to_subjaxpr_nounits_dyn(f, self, tuple(in_knowns),
                                              f.in_type, False)
    # Adjust parameters (e.g. donated_invars) for the call to be evaluated now.
    const_params = update_params(params, in_knowns, 0)

    # Run the call, getting known out vals and aux data used for staged-out call
    fun_and_args = (_update_annotation_known(f_, f.in_type, in_knowns),) + tuple(in_consts)
    out = primitive.bind_with_trace(self.parent_trace, fun_and_args, const_params)
    fwds, out_knowns, out_type, jaxpr, env = aux()
    # Split apart known outputs from the original call and non-fwded residuals.
    out_consts, non_fwd_res = split_list(out, [sum(out_knowns)])

    # Form the complete list of residuals by forwarding some inputs.
    if config.dynamic_shapes.value:
      # With dynamic shapes, we may need to forward implicit arguments.
      in_consts_, in_knowns_ = iter(in_consts), iter(in_knowns)
      in_consts_full = [None] * len(f.in_type)
      for idx, (aval, explicit) in enumerate(f.in_type):
        if explicit and next(in_knowns_):
          c = in_consts_full[idx] = next(in_consts_)
          if aval.shape:
            for d1, d2 in zip(aval.shape, c.shape):
              if type(d1) is DBIdx:
                in_consts_full[d1.val] = d2
    else:
      in_consts_full = in_consts
    res = subs_list(fwds, in_consts_full, non_fwd_res)

    # Create the input tracers for the staged-out (unknown-value) call.
    res_tracers = map(self.instantiate_const, map(self.new_const, res))
    env_tracers = map(self.to_jaxpr_tracer, env)
    unknown_arg_tracers = [t for t in tracers if not t.is_known()]
    # Adjust parameters (e.g. donated_invars) for the staged-out call's args.
    num_new_args = len(res_tracers) + len(env_tracers)
    staged_params = dict(params, call_jaxpr=convert_constvars_jaxpr(jaxpr))
    staged_params = update_params(staged_params, map(op.not_, in_knowns),
                                  num_new_args)
    # The outputs of the staged-out call are Tracers with the new eqn as recipe.
    if config.dynamic_shapes.value:
      # With dynamic shapes, we may need to substitute Tracers into avals.
      out_tracers = []
      for aval, _ in out_type:
        assert not isinstance(aval, ConcreteArray)
        if type(aval) is DShapedArray:
          shape = [[*res_tracers, *env_tracers, *unknown_arg_tracers][d.val]
                  if type(d) is InDBIdx else d for d in aval.shape]
          aval = aval.update(shape=tuple(shape))
        out_tracers.append(JaxprTracer(self, PartialVal.unknown(aval), None))
    else:
      out_tracers = [JaxprTracer(self, PartialVal.unknown(a), None)
                     for a in out_type]
    name_stack = self._current_truncated_name_stack()
    source = source_info_util.current().replace(name_stack=name_stack)
    eqn = new_eqn_recipe((*res_tracers, *env_tracers, *unknown_arg_tracers),
                         out_tracers, primitive, staged_params, jaxpr.effects,
                         source)
    for t in out_tracers: t.recipe = eqn
    return merge_lists(out_knowns, out_tracers, out_consts)

  def process_map(self, primitive, f: lu.WrappedFun, tracers, params):
    tracers = map(self.to_jaxpr_tracer, tracers)
    update_params = call_param_updaters.get(primitive) or (lambda p, _, __: p)
    in_knowns, in_avals, in_consts = partition_pvals([t.pval for t in tracers])

    # This method is like process_call above, except:
    #   1. we delete an axis from mapped-over input avals' shapes, and
    #      analogously add an axis to mapped-over output avals' shapes;
    #   2. we update the in_axes and out_axes/out_axes_thunk parameters to
    #      reflect the inputs and outputs pruned from the unknown/known sides.

    # Map (delete an axis from) unknown inputs' avals as dictated by in_axes.
    unk_in_axes, const_in_axes = partition_list(in_knowns, params['in_axes'])
    in_avals_mapped = [mapped_aval(params['axis_size'], ax, aval)
                       for ax, aval in zip(unk_in_axes, in_avals)]

    # Wrap f to perform partial evaluation and plumb out aux data.
    f = trace_to_subjaxpr_nounits2(f, self.tag, False)
    f, aux = partial_eval_wrapper_nounits(f, tuple(in_knowns),
                                          tuple(in_avals_mapped))
    # Adjust params for knowns (e.g. donated_invars, in_axes, out_axes_thunk)
    const_params = update_params(params, in_knowns, 0)  # handles donated_invars
    out_axes_thunk = params['out_axes_thunk']
    @as_hashable_function(closure=out_axes_thunk)
    def const_out_axes_thunk():
      out_knowns, _, jaxpr, _ = aux()
      _, out_axes = partition_list(out_knowns, out_axes_thunk())
      return tuple(out_axes) + (0,) * len(jaxpr.constvars)  # res mapped axis 0
    const_params = dict(const_params, in_axes=tuple(const_in_axes),
                        out_axes_thunk=const_out_axes_thunk)

    # Run the map, getting known out vals and aux data used for staged-out map.
    out = primitive.bind_with_trace(self.parent_trace, (f, *in_consts), const_params)
    out_knowns, out_avals_mapped, jaxpr, env = aux()
    # Split apart known outputs from the original call and residuals.
    out_consts, res = split_list(out, [len(out) - len(jaxpr.constvars)])

    # We can only check_jaxpr with the dynamic axis environment extended:
    with core.extend_axis_env([(params['axis_name'], params['axis_size'])]):
      call_jaxpr = convert_constvars_jaxpr(jaxpr)

    # Compute staged and const out_axes, taking into account residuals.
    out_axes = params['out_axes_thunk']()
    staged_out_axes, _ = partition_list(out_knowns, out_axes)
    staged_in_axes = (0,) * len(res) + (None,) * len(env) + (*unk_in_axes,)

    # Create the input tracers for the staged-out (unkonwn-value) call.
    const_tracers = map(self.new_instantiated_const, res)
    env_tracers = map(self.to_jaxpr_tracer, env)
    unknown_arg_tracers = [t for t in tracers if not t.is_known()]
    # Adjust params for staged-out call on unknown values.
    num_new_args = len(const_tracers) + len(env_tracers)
    staged_params = update_params(params, map(op.not_, in_knowns), num_new_args)
    staged_params = dict(staged_params, in_axes=staged_in_axes,
                         out_axes=tuple(staged_out_axes), call_jaxpr=call_jaxpr)
    del staged_params['out_axes_thunk']
    # The outputs of the staged-out call are Tracers with the new eqn as recipe.
    out_avals = [unmapped_aval(params['axis_size'], params['axis_name'], ax, a)
                 for ax, a in zip(staged_out_axes, out_avals_mapped)]
    out_tracers = [JaxprTracer(self, PartialVal.unknown(a), None)
                   for a in out_avals]
    effs = core.filter_named_axis_effects(jaxpr.effects, {params['axis_name']})
    src_info = source_info_util.current()
    eqn = new_eqn_recipe((*const_tracers, *env_tracers, *unknown_arg_tracers),
                         out_tracers, primitive, staged_params, effs, src_info)
    for t in out_tracers: t.recipe = eqn

    return merge_lists(out_knowns, out_tracers, out_consts)

  def _current_truncated_name_stack(self):
    return source_info_util.current_name_stack()[len(self.name_stack):]

  def process_custom_jvp_call(self, prim, fun, jvp, tracers, symbolic_zeros):
    tracers = map(self.to_jaxpr_tracer, tracers)
    if all(t.is_known() for t in tracers):
      with core.set_current_trace(self.parent_trace):
        vals = [t.pval[1] for t in tracers]
        return prim.bind(fun, jvp, *vals, symbolic_zeros=symbolic_zeros)
    # We assume non-trivial partial evaluation is only performed to build linear
    # functions, and hence we don't need to keep the custom JVP rule around
    # anymore.
    del jvp, symbolic_zeros
    with core.set_current_trace(self):
      return fun.call_wrapped(*tracers)

  def process_custom_transpose(self, prim, call, tracers, **params):
    tracers = map(self.to_jaxpr_tracer, tracers)
    res_ts, lin_ts = split_list(tracers, [params['res_tree'].num_leaves])
    assert all(t.is_known()     for t in res_ts)
    lin_all_known   = all(t.is_known()     for t in lin_ts)
    if lin_all_known:
      res_cvals = [t.pval[1] for t in res_ts]
      lin_cvals = [t.pval[1] for t in lin_ts]
      return prim.bind(call, *res_cvals, *lin_cvals, **params)
    else:
      out_tracers = [JaxprTracer(self, PartialVal.unknown(aval), None)
                     for aval in params['out_types']]
      in_tracers = map(self.instantiate_const, tracers)
      new_params = dict(params, call=call)
      eqn = new_eqn_recipe(in_tracers, out_tracers, prim, new_params,
          core.no_effects, source_info_util.current())
      for t in out_tracers: t.recipe = eqn
      return out_tracers

  def process_custom_vjp_call(self, prim, f, fwd, bwd, tracers, out_trees, symbolic_zeros):
    # TODO(mattjj): after old remat is deleted, make this method trivial.
    # Because we instantiate all tracers, in_knowns is all False.
    if all(self.to_jaxpr_tracer(t).is_known() for t in tracers):
      with core.set_current_trace(self.parent_trace):
        return prim.bind(f, fwd, bwd, *tracers, out_trees=out_trees, symbolic_zeros=symbolic_zeros)
    else:
      assert False, "TODO!"

def partition_pvals(
    pvals: list[PartialVal]
  ) -> tuple[list[bool], list[AbstractValue], list[Any]]:
  knowns = [pval.is_known()  for pval in pvals                       ]
  avals  = [pval.get_aval()  for pval in pvals if not pval.is_known()]
  consts = [pval.get_known() for pval in pvals if     pval.is_known()]
  return knowns, avals, consts

@lu.transformation_with_aux
def partial_eval_wrapper_nounits(
    in_knowns: Sequence[bool], in_avals: Sequence[AbstractValue],
    *in_consts: Any):
  in_avals_, in_consts_ = iter(in_avals), iter(in_consts)
  in_pvals = [PartialVal.known(next(in_consts_)) if known else
              PartialVal.unknown(next(in_avals_)) for known in in_knowns]
  sentinel = object()
  assert next(in_avals_, sentinel) is next(in_consts_, sentinel) is sentinel
  jaxpr, (*maybe_fwds, out_pvals, res, env) = yield (in_pvals,), {}
  out_knowns, out_avals, out_consts = partition_pvals(out_pvals)
  yield (*out_consts, *res), (*maybe_fwds, out_knowns, out_avals, jaxpr, env)

@lu.transformation_with_aux
def trace_to_subjaxpr_nounits_dyn(
    main, in_knowns: Sequence[bool], in_type: InputType,
    instantiate: bool | Sequence[bool],
    *in_consts: Any):
  raise NotImplementedError
  # trace = main.with_cur_sublevel()
  # in_avals, which_explicit = unzip2(in_type)

  # # To form input tracers from in_type, we need to first build ConstVar tracers
  # # for all axis sizes, so that we can then use those tracers in the shapes of
  # # avals for unknown inputs' tracers. We use ConstVar recipes for on-the-fly
  # # type agreement checking via get_referent.
  # in_consts_full: list[JaxprTracer | None] = [None] * len(in_type)
  # in_consts_iter, in_knowns_iter = iter(in_consts), iter(in_knowns)
  # for idx, (aval, explicit) in enumerate(in_type):
  #   if explicit and next(in_knowns_iter):
  #     constval = next(in_consts_iter)
  #     if isinstance(aval, DShapedArray):
  #       for i, d in enumerate(aval.shape):
  #         if isinstance(d, DBIdx):
  #           if in_consts_full[d.val] is None:
  #             in_consts_full[d.val] = \
  #                 JaxprTracer(trace, PartialVal.unknown(in_avals[d.val]),
  #                             ConstVar(constval.shape[i]))
  #           assert core.same_referent(constval.shape[i], in_consts_full[d.val])
  #       shape = [in_consts_full[d.val] if type(d) is DBIdx else d
  #                for d in aval.shape]
  #       aval = aval.update(shape=tuple(shape))
  #     in_consts_full[idx] = JaxprTracer(trace, PartialVal.unknown(aval),
  #                                       ConstVar(constval))
  # # Check that we covered all axis sizes with ConstVar tracers.
  # for idx, (aval, explicit) in enumerate(in_type):
  #   if not explicit: assert in_consts_full[idx] is not None
  #   if isinstance(aval, DShapedArray):
  #     assert all(type(d) is not DBIdx or in_consts_full[d.val] is not None
  #                for d in aval.shape)

  # # Next, build tracers for all unknown inputs, using the in_consts_full list
  # # for axis size tracers when necessary.
  # in_tracers = []
  # in_knowns_iter = iter(in_knowns)
  # for aval, explicit in in_type:
  #   if explicit and not next(in_knowns_iter):
  #     if isinstance(aval, DShapedArray):
  #       shape = [in_consts_full[d.val] if type(d) is DBIdx else d
  #                for d in aval.shape]
  #       aval = aval.update(shape=tuple(shape))
  #     tracer = JaxprTracer(trace, PartialVal.unknown(aval), LambdaBinding())
  #     in_tracers.append(tracer)

  # # Merge in_consts and in_tracers and call wrapped fn with  explicit arguments.
  # in_args = merge_lists(in_knowns, in_tracers, in_consts)
  # ans = yield in_args, {}

  # # Instantiate outputs and build jaxpr.
  # if isinstance(instantiate, bool):
  #   instantiate = [instantiate] * len(ans)
  # out_tracers = map(trace.to_jaxpr_tracer, ans)
  # out_tracers = [trace.instantiate_const(trace.to_jaxpr_tracer(t)) if inst else t
  #                for inst, t in zip(instantiate, out_tracers)]

  # # Collect known outputs.
  # out_knowns: list[bool] = [t.is_known() for t in out_tracers]
  # out_consts: list[Any] = [t.pval.get_known() for t in out_tracers
  #                          if t.is_known()]

  # # Build the jaxpr.
  # out_tracers = [t for t in out_tracers if not t.is_known()]
  # jaxpr, res, env = tracers_to_jaxpr(in_tracers, out_tracers)
  # out_avals = [v.aval for v in jaxpr.outvars]
  # idx_map = {v: InDBIdx(i)
  #            for i, v in enumerate(it.chain(jaxpr.constvars, jaxpr.invars))}
  # out_type = [(a.update(shape=tuple(idx_map.get(d, d) for d in a.shape))  # type: ignore
  #              if type(a) is DShapedArray else a, True) for a in out_avals]

  # # Which residuals are just forwarded inputs? Check obj id, then prune.
  # id_map = {id(c.recipe.val): i for i, c in enumerate(in_consts_full)  # type: ignore
  #           if c is not None}
  # fwds: list[int | None] = [id_map.get(id(c)) for c in res]
  # res = tuple(c for c, fwd in zip(res, fwds) if fwd is None)

  # del main, in_consts, trace, in_consts_iter, in_knowns_iter, in_consts_full, \
  #     in_tracers, in_args, ans, out_tracers, out_avals
  # yield (*out_consts, *res), (fwds, out_knowns, tuple(out_type), jaxpr, env)


custom_partial_eval_rules: dict[Primitive, Callable] = {}
call_partial_eval_rules: dict[Primitive, Callable] = {}
call_param_updaters: dict[Primitive, Callable] = {}

def _closed_call_param_updater(params, _, __):
  jaxpr = params.get('call_jaxpr')
  if jaxpr is None: return params
  assert type(jaxpr) is core.Jaxpr
  return dict(params, call_jaxpr=core.ClosedJaxpr(jaxpr, ()))
call_param_updaters[core.closed_call_p] = _closed_call_param_updater

def abstract_eval_fun(fun, *avals, debug_info=None, **params):
  _, avals_out, _, () = trace_to_jaxpr_dynamic(
      lu.wrap_init(fun, params), avals, debug_info)
  assert all(isinstance(aval, AbstractValue) for aval in avals_out)
  return avals_out


JaxprTracerRecipe = Union[
    'JaxprEqnRecipe', 'LambdaBinding', 'FreeVar', 'ConstVar', Literal,
]

class JaxprTracer(Tracer):
  __slots__ = ['pval', 'recipe']

  def __init__(self, trace: JaxprTrace, pval: PartialVal,
               recipe: JaxprTracerRecipe | None):
    assert isinstance(pval, PartialVal)
    pv, const = pval
    self._trace = trace
    self.pval = pval
    self.recipe = recipe

  def __repr__(self):
    return f'Traced<{self.aval}:{self._trace}>'

  @property
  def aval(self) -> AbstractValue:
    return self.pval.get_aval()

  @property
  def parents(self) -> Sequence[JaxprTracer]:
    if isinstance(self.recipe, JaxprEqnRecipe):
      # TODO broadcast_in_dim can create a new tracer...
      return self.recipe.in_tracers
    elif isinstance(self.aval, DShapedArray):
      return [d for d in self.aval.shape if isinstance(d, JaxprTracer)]
    else:
      return []

  def is_known(self):
    return self.pval.is_known()

  def get_referent(self):
    if self.pval.is_known():
      return get_referent(self.pval.get_known())
    elif isinstance(self.recipe, (FreeVar, ConstVar, Literal)):
      return get_referent(self.recipe.val)  # pytype: disable=attribute-error
    else:
      return self


@profiler.annotate_function
def trace_to_jaxpr(
    fun: lu.WrappedFun, pvals: Sequence[PartialVal],
    instantiate: bool | Sequence[bool] = False,
  ) -> tuple[Jaxpr, list[PartialVal], list[core.Value]]:
  """
  Partially evaluate a function, building a jaxpr for un-evaluated computation.

  Args:
    fun: lu.WrappedFun representing the function to be partially evaluated. The
      function must be flattened, in the sense of accepting jaxpr type arguments
      and returning a flat list of jaxpr type outputs.
    pvals: sequence of PartialVals of length equal to the number of inputs to
      `fun` indicating which inputs are known or unknown.
    instantiate: optional bool or sequence of bools of length equal to the
      number of outputs of `fun` indicating which outputs should be forced to be
      treated as unknown and hence instantiated in the jaxpr. If a single bool,
      the value is applied to all outputs. Default False.

  Returns:
    A triple where the first element is a jaxpr representing the computation
    which depends on unknown inputs; the second element is a list of PartialVals
    of length equal to the length of the output of `fun` representing which
    outputs are known and unknown (along with their values and abstract values,
    respectively); the third element is a list of known residual values. The
    returned jaxpr takes as inputs the known residual values followed by values
    of the originally unknown inputs.
  """
  raise NotImplementedError
  # current_name_stack = source_info_util.current_name_stack()
  # with core.new_main(JaxprTrace, name_stack=current_name_stack) as main:
  #   fun = trace_to_subjaxpr(fun, main, instantiate)
  #   jaxpr, (out_pvals, consts, env) = fun.call_wrapped(pvals)
  #   assert not env
  #   del main, fun, env

  # return jaxpr, out_pvals, consts

@profiler.annotate_function
def trace_to_jaxpr_nounits(
    fun: lu.WrappedFun, pvals: Sequence[PartialVal],
    instantiate: bool | Sequence[bool] = False,
  ) -> tuple[Jaxpr, list[PartialVal], list[core.Value]]:
  current_name_stack = source_info_util.current_name_stack()
  with core.take_current_trace() as parent_trace:
    trace = JaxprTrace(parent_trace, current_name_stack, TraceTag())
    with core.ensure_no_leaks(trace):
      fun = trace_to_subjaxpr_nounits(fun, trace, instantiate)
      with core.set_current_trace(trace):
        jaxpr, (out_pvals, consts, env) = fun.call_wrapped(pvals)
        assert not env
      del trace, fun
      return jaxpr, out_pvals, consts

# TODO(mattjj): superfluous wrapper...?
@lu.transformation
def trace_to_subjaxpr_nounits(
    trace: JaxprTrace,
    instantiate: bool | Sequence[bool],
    in_pvals: Sequence[PartialVal]):
  assert all(isinstance(pv, PartialVal) for pv in in_pvals), in_pvals
  out_tracers, jaxpr, out_consts, env = yield from _trace_to_subjaxpr_nounits(
      trace, instantiate, in_pvals)
  out_pvals = [t.pval for t in out_tracers]
  del out_tracers
  yield jaxpr, (out_pvals, out_consts, env)

@lu.transformation
def trace_to_subjaxpr_nounits2(
    tag: TraceTag,
    instantiate: bool | Sequence[bool],
    in_pvals: Sequence[PartialVal]):
  assert isinstance(tag, TraceTag)
  assert all(isinstance(pv, PartialVal) for pv in in_pvals), in_pvals
  current_name_stack = source_info_util.current_name_stack()
  with core.take_current_trace() as parent_trace:
    trace = JaxprTrace(parent_trace, current_name_stack, tag)
    out_tracers, jaxpr, out_consts, env = yield from _trace_to_subjaxpr_nounits(
        trace, instantiate, in_pvals)
    out_pvals = [t.pval for t in out_tracers]
    del out_tracers
    yield jaxpr, (out_pvals, out_consts, env)

def _trace_to_subjaxpr_nounits(trace:JaxprTrace, instantiate, in_pvals):
  in_knowns  = [pval.is_known()     for pval in in_pvals]
  in_consts  = [pval.get_known()    for pval in in_pvals if     pval.is_known()]
  in_tracers = [trace.new_arg(pval) for pval in in_pvals if not pval.is_known()]
  in_args = merge_lists(in_knowns, in_tracers, in_consts)
  with core.set_current_trace(trace):
    ans = yield in_args, {}
  assert isinstance(ans, (list, tuple)), (
      f"Got unexpected return type when tracing function to jaxpr: {ans}")
  assert all(isinstance(x, core.Tracer) or core.valid_jaxtype(x) for x in ans), (
      f"Got unexpected return type when tracing function to jaxpr: {ans}")
  if isinstance(instantiate, bool):
    instantiate = [instantiate] * len(ans)
  out_tracers = map(trace.to_jaxpr_tracer, ans)
  out_tracers = [trace.instantiate_const(t) if inst else t
                 for inst, t in zip(instantiate, out_tracers)]
  out_tracers_ = [t for t in out_tracers if not t.is_known()]
  jaxpr, out_consts, env = tracers_to_jaxpr(in_tracers, out_tracers_)
  return out_tracers, jaxpr, out_consts, env

# The below variant implements an optimization where residuals which are also
# inputs are indicated in auxiliary data rather than passed as outputs.
# TODO(mattjj): update all callers to use this version, delete other version.
@lu.transformation
def trace_to_subjaxpr_nounits_fwd(
    tag: TraceTag,
    instantiate: bool | Sequence[bool],
    in_pvals: Sequence[PartialVal]):
  assert all(isinstance(pv, PartialVal) for pv in in_pvals), in_pvals
  current_name_stack = source_info_util.current_name_stack()
  with core.take_current_trace() as parent_trace:
    trace = JaxprTrace(parent_trace, current_name_stack, tag)
    with core.set_current_trace(trace):
      out_tracers, jaxpr, out_consts, env = yield from _trace_to_subjaxpr_nounits(
          trace, instantiate, in_pvals)
    out_pvals = [t.pval for t in out_tracers]

    # Which out_consts (aka residuals) are just forwarded inputs? Check obj id.
    in_consts  = [pval.get_known()    for pval in in_pvals if     pval.is_known()]
    id_map = {id(c): i for i, c in enumerate(in_consts)}
    fwds: list[int | None] = [id_map.get(id(c)) for c in out_consts]
    pruned_consts = [c for c, fwd in zip(out_consts, fwds) if fwd is None]

    del out_tracers
    yield jaxpr, (fwds, out_pvals, pruned_consts, env)

# The below variant implements two optimizations:
#  1. residuals that are also primal inputs are indicated in aux data rather
#     than passed as outputs;
#  2. residuals that are also primal outputs are indicated in aux data rather
#     than passed as redundant outputs.
@lu.transformation
def trace_to_subjaxpr_nounits_fwd2(
    tag: TraceTag,
    instantiate: bool | Sequence[bool],
    in_pvals: Sequence[PartialVal]):
  assert all(isinstance(pv, PartialVal) for pv in in_pvals), in_pvals
  current_name_stack = source_info_util.current_name_stack()
  with core.take_current_trace() as parent_trace:
    trace = JaxprTrace(parent_trace, current_name_stack, tag)
    out_tracers, jaxpr, consts, env = yield from _trace_to_subjaxpr_nounits(
        trace, instantiate, in_pvals)
    out_pvals = [t.pval for t in out_tracers]

  # Which consts (aka residuals) are just forwarded inputs? Check obj id.
  in_consts  = [pval.get_known()    for pval in  in_pvals if    pval.is_known()]
  id_map = {id(c): i for i, c in enumerate(in_consts)}
  input_fwds: list[int | None] = [id_map.get(id(c)) for c in consts]

  # Which consts (aka residuals) are already primal outputs? Check obj id.
  out_consts = [pval.get_known()    for pval in out_pvals if    pval.is_known()]
  id_map = {id(c): i for i, c in enumerate(out_consts)}
  output_fwds: list[int | None] = [id_map.get(id(c)) for c in consts]

  pruned_consts = [c for c, f1, f2 in zip(consts, input_fwds, output_fwds)
                   if f1 is None and f2 is None]

  del out_tracers
  yield jaxpr, (input_fwds, output_fwds, out_pvals, pruned_consts, env)


FreeVar = namedtuple('FreeVar', ['val'])
ConstVar = namedtuple('ConstVar', ['val'])
LambdaBinding = namedtuple('LambdaBinding', [])
class JaxprEqnRecipe(NamedTuple):
  eqn_id: Any
  in_tracers: Sequence[JaxprTracer]
  out_tracer_refs: Sequence[ref[JaxprTracer]]
  out_avals: Sequence[core.AbstractValue]
  primitive: Primitive
  params: dict[str, Any]
  effects: core.Effects
  source_info: source_info_util.SourceInfo
  ctx: JaxprEqnContext

def new_eqn_recipe(in_tracers: Sequence[JaxprTracer],
                   out_tracers: Sequence[JaxprTracer],
                   primitive: Primitive,
                   params: dict[str, Any],
                   effects: core.Effects,
                   source_info: source_info_util.SourceInfo,
                   ctx: JaxprEqnContext | None = None) -> JaxprEqnRecipe:
  # TODO(necula): move these checks to core.check_jaxpr, and call in more places
  if primitive.call_primitive or primitive.map_primitive:
    assert "call_jaxpr" in params
    assert ("donated_invars" not in params or
            len(params["donated_invars"]) == len(params["call_jaxpr"].invars))
  if primitive.map_primitive:
    assert ("in_axes" in params and
            len(params["in_axes"]) == len(params["call_jaxpr"].invars))
    assert ("donated_invars" in params and
            len(params["donated_invars"]) == len(params["call_jaxpr"].invars))
  out_avals = [core.raise_to_shaped(t.aval) for t in out_tracers]
  ctx = ctx or JaxprEqnContext(
      compute_on.current_compute_type(),
      config.threefry_partitionable.value,
      xla_metadata_lib.current_xla_metadata(),
  )
  return JaxprEqnRecipe(object(), tuple(in_tracers), map(ref, out_tracers),
                        out_avals, primitive, params, effects, source_info,
                        ctx)


def recipe_to_eqn(getvar: Callable[[JaxprTracer], Atom],
                  recipe: JaxprEqnRecipe) -> core.JaxprEqn:
  (_, in_tracers, out_tracer_refs, out_avals, prim, params, eff, src,
   ctx) = recipe
  invars  = [getvar(t) for t in in_tracers]
  out_tracers = [t_ref() for t_ref in out_tracer_refs]
  outvars = [DropVar(a) if t is None else getvar(t)
             for a, t in zip(out_avals, out_tracers)]
  return new_jaxpr_eqn(invars, outvars, prim, params, eff, src, ctx)

def tracers_to_jaxpr(
  in_tracers: Sequence[JaxprTracer],
  out_tracers: Sequence[JaxprTracer]
  ) -> tuple[Jaxpr, tuple[Any, ...], tuple[Any, ...]]:
  """Constructs Jaxpr given tracers for inputs and outputs.

  Params:
    in_tracers: the tracers that were created for the function inputs
    out_tracers: the tracers that were output by the function.

  Returns: a triple of a `Jaxpr`, a list of constant values corresponding to
    the `constvars` in the returned Jaxps, and a list of environment values.
    The vars for the environment values have been prepended to the Jaxpr's
    `invars`.
  """
  gensym = core.gensym()

  t_to_var: dict[TracerId, Var] = {}
  consts: dict[Var, Any] = {}
  env: dict[Var, JaxprTracer] = {}
  constid_to_var: dict[ConstId, Var] = {}  # for deduplication

  def get_atom(t: JaxprTracer) -> Atom:
    return t.recipe if type(t.recipe) is Literal else t_to_var[id(t)]

  def newvar(t: JaxprTracer | None) -> Var:
    assert t is not None
    var = gensym(type_substitute(t.aval))
    var_ = t_to_var.setdefault(id(t), var)
    assert var is var_
    return var

  def type_substitute(aval: AbstractValue) -> AbstractValue:
    if isinstance(aval, DShapedArray):
      # Replace any Tracers in aval.shape with Vars or Literal values
      shape = [get_atom(d) if type(d) is JaxprTracer else d for d in aval.shape]
      shape = [d.val if type(d) is Literal else d for d in shape]
      aval = aval.update(shape=tuple(shape))
    return aval

  processed_eqn_ids = set()
  eqns: list[core.JaxprEqn] = []
  for t in toposort([*in_tracers, *out_tracers]):
    r = t.recipe
    if isinstance(r, JaxprEqnRecipe):
      # TODO broadcast_in_dim can create a new tracer, not present in parents
      if r.eqn_id not in processed_eqn_ids:
        in_atoms = map(get_atom, r.in_tracers)
        outvars = [DropVar(type_substitute(a)) if rf() is None else newvar(rf())
                   for a, rf in zip(r.out_avals, r.out_tracer_refs)]
        eqns.append(new_jaxpr_eqn(in_atoms, outvars, r.primitive, r.params,
                                  r.effects, r.source_info, r.ctx))
        processed_eqn_ids.add(r.eqn_id)
    elif isinstance(r, LambdaBinding):
      if not any(t is in_tracer for in_tracer in in_tracers):
        raise core.escaped_tracer_error(t, f"Tracer not in input tracers: {t}")
      newvar(t)
    elif isinstance(r, ConstVar):
      var = constid_to_var.get(id(r.val))
      if var is None:
        var = constid_to_var[id(r.val)] = newvar(t)
        consts[var] = r.val
      t_to_var[id(t)] = var
    elif isinstance(r, FreeVar):
      env[newvar(t)] = r.val
    elif isinstance(r, Literal):
      pass
    elif r is None:
      assert False
    else:
      raise TypeError(r)

  env_vars, env_vals = unzip2(env.items())
  invars = [*env_vars, *map(get_atom, in_tracers)]
  const_vars, const_vals = unzip2(consts.items())
  outvars = map(get_atom, out_tracers)  # type: ignore[arg-type]
  jaxpr_effects = make_jaxpr_effects(const_vars, invars, outvars, eqns)
  jaxpr = Jaxpr(const_vars, invars,  # type: ignore[arg-type]
                outvars, eqns, jaxpr_effects)
  config.enable_checks.value and core.check_jaxpr(jaxpr)
  # del getvar  # needed to avoid cyclic-reference closure, apparently!
  return jaxpr, const_vals, env_vals

@weakref_lru_cache
def convert_constvars_jaxpr(jaxpr: Jaxpr) -> Jaxpr:
  """Moves the constvars to the start of invars."""
  config.enable_checks.value and core.check_jaxpr(jaxpr)
  dbg = jaxpr.debug_info and jaxpr.debug_info._replace(
      arg_names=(None,) * len(jaxpr.constvars) + jaxpr.debug_info.arg_names)
  lifted_jaxpr = Jaxpr(constvars=(),
                       invars=jaxpr.constvars + jaxpr.invars,
                       outvars=jaxpr.outvars, eqns=jaxpr.eqns,
                       effects=jaxpr.effects, debug_info=dbg)
  config.enable_checks.value and core.check_jaxpr(lifted_jaxpr)
  return lifted_jaxpr

@weakref_lru_cache
def convert_invars_to_constvars(jaxpr: Jaxpr, n: int) -> Jaxpr:
  """Move n invars to constvars. Like an inverse of convert_constvars_jaxpr."""
  if n == 0:
    return jaxpr.replace()  # 'return jaxpr' would create cache reference cycle
  config.enable_checks.value and core.check_jaxpr(jaxpr)
  constvars, invars = split_list(jaxpr.invars, [n])
  dbg = jaxpr.debug_info and jaxpr.debug_info._replace(
      arg_names=jaxpr.debug_info.arg_names[n:])
  lifted_jaxpr = jaxpr.replace(constvars=tuple(constvars), invars=invars,
                               debug_info=dbg)
  config.enable_checks.value and core.check_jaxpr(lifted_jaxpr)
  return lifted_jaxpr

def convert_envvars_to_constvars(jaxpr: Jaxpr, num_env_vars: int) -> Jaxpr:
  if any(isinstance(eff, effects.JaxprInputEffect) for eff in jaxpr.effects):
    raise NotImplementedError
  config.enable_checks.value and core.check_jaxpr(jaxpr)
  env_vars, invars = split_list(jaxpr.invars, [num_env_vars])
  converted_jaxpr = Jaxpr(constvars=jaxpr.constvars + env_vars,
                          invars=invars, outvars=jaxpr.outvars, eqns=jaxpr.eqns,
                          effects=jaxpr.effects)
  config.enable_checks.value and core.check_jaxpr(converted_jaxpr)
  return converted_jaxpr


def partial_eval_jaxpr_nounits(
    jaxpr: ClosedJaxpr, unknowns: Sequence[bool],
    instantiate: bool | Sequence[bool],
  ) -> tuple[ClosedJaxpr, ClosedJaxpr, list[bool], list[AbstractValue]]:
  """Unzip a jaxpr in two by data dependence into 'known' and 'unknown' parts.

  That is, given a jaxpr and a sequence of booleans indicating which jaxpr
  inputs (i.e. invars) are considered unknown, produce two jaxprs, a list of
  booleans representing which of the original jaxpr's outputs are unknown (i.e.
  have a data dependence on an unknown input), and a list of abstract values
  representing residuals (part of the first jaxpr's output and the second
  jaxpr's input). The two jaxprs result from partitioning the original jaxpr's
  first-order primitive applications based on whether all the inputs to the
  application are known (in which case the application is represented in the
  'known' jaxpr and its result is considered known) or whether any inputs to the
  application are unknown (in which case the application is represented in the
  'unknown' jaxpr and its result is considered unknown). Higher-order primitives
  are recursively unzipped in two.

  The `instantiate` argument can be used to ensure some outputs are lifted into
  the 'unknown' jaxpr.

  For example, give an input jaxpr:

    { lambda ; a:f32[] b:f32[]. let
        c:f32[] = cos a
        d:f32[] = sin a
        e:f32[] = neg d
        f:f32[] = mul e b
      in (c, f) }

  then applying this function with `unknowns=[False, True]` and
  `instantiate=False` produces as an output triple:

    # jaxpr_known
    { lambda ; a:f32[]. let
       b:f32[] = cos a
       c:f32[] = sin a
       d:f32[] = neg c
     in (b, d) }

    # jaxpr_unknown
    { lambda ; a:f32[] b:f32[]. let c:f32[] = mul b a in (c,) }

    # out_unknowns
    [False, True]

  Notice in particular that the first output (jaxpr_known) contains all the
  primitive applications which do not have a data dependence on an unknown
  input. Also notice the input and output types: the input type of the first
  jaxpr produced represents the type of the known inputs of the original jaxpr,
  and the output type of the second jaxpr produced represents the type of the
  unknown outputs of the original jaxpr.

  In the above example, the output of jaxpr_known named `d` is a _residual_
  output, and corresponds to the input named `a` in jaxpr_unknown. In general,
  jaxpr_known will produce extra outputs (at the end of its output list)
  corresponding to intermediate values of the original jaxpr which must be
  passed to jaxpr_unknown (as leading inputs).
  """
  instantiate = tuple(instantiate) if isinstance(instantiate, list) else instantiate
  return _partial_eval_jaxpr_nounits(jaxpr, tuple(unknowns), instantiate)

@weakref_lru_cache
def _partial_eval_jaxpr_nounits(jaxpr, in_unknowns, instantiate):
  f = lu.wrap_init(core.jaxpr_as_fun(jaxpr))

  cell = []
  def fun(*known_vals_in):
    known_vals_in = iter(known_vals_in)
    unknown_avals = (a for a, uk in zip(jaxpr.in_avals, in_unknowns) if uk)
    in_pvals = [PartialVal.unknown(next(unknown_avals)) if uk
                else PartialVal.known(next(known_vals_in)) for uk in in_unknowns]
    assert next(known_vals_in, None) is next(unknown_avals, None) is None
    jaxpr_unknown_, out_pvals, residuals = trace_to_jaxpr_nounits(
        f, in_pvals, instantiate=instantiate)
    jaxpr_unknown = convert_constvars_jaxpr(jaxpr_unknown_)
    out_unknowns = [not pval.is_known() for pval in out_pvals]
    res_avals = [core.raise_to_shaped(core.get_aval(r)) for r in residuals]
    cell.append((out_unknowns, jaxpr_unknown, res_avals))
    known_vals_out = [pval.get_known() for pval in out_pvals if pval.is_known()]
    return [*known_vals_out, *residuals]

  known_avals = [a for a, uk in zip(jaxpr.in_avals, in_unknowns) if not uk]
  jaxpr_known, _, consts_known, () = trace_to_jaxpr_dynamic(lu.wrap_init(fun), known_avals)
  (out_unknowns, jaxpr_unknown, res_avals), = cell  # pytype: disable=bad-unpacking

  # check jaxpr_known and jaxpr_unknown in isolation
  # TODO(mattjj): enable weak type checking here
  if config.enable_checks.value:
    core.check_jaxpr(jaxpr_known)
    core.check_jaxpr(jaxpr_unknown)
  # check jaxpr_known has input type corresponding to known inputs of jaxpr
  assert ([v.aval for v in jaxpr_known.invars] ==
          [a for a, uk in zip(jaxpr.in_avals, in_unknowns) if not uk])
  # check jaxpr_known has out type corresponding to known outs of jaxpr plus res
  assert ([v.aval.strip_weak_type() for v in jaxpr_known.outvars] ==
          [a.strip_weak_type() for a, uk in zip(jaxpr.out_avals, out_unknowns)
           if not uk] + [a.strip_weak_type() for a in res_avals])
  # check jaxpr_unknown has input type corresponding to res plus unknown inputs
  assert ([v.aval.strip_weak_type() for v in jaxpr_unknown.invars] ==
          [a.strip_weak_type() for a in res_avals] +
          [a.strip_weak_type() for a, uk in zip(jaxpr.in_avals, in_unknowns)
           if uk])
  # check jaxpr_unknown has output type corresponding to unknown outputs
  assert ([v.aval.strip_weak_type() for v in jaxpr_unknown.outvars] ==
          [a.strip_weak_type() for a, uk in zip(jaxpr.out_avals, out_unknowns)
           if uk])

  closed_jaxpr_known = ClosedJaxpr(jaxpr_known, consts_known)
  closed_jaxpr_unknown = ClosedJaxpr(jaxpr_unknown, ())
  return closed_jaxpr_known, closed_jaxpr_unknown, out_unknowns, res_avals


def partial_eval_jaxpr_custom(
    jaxpr: Jaxpr,
    in_unknowns: Sequence[bool],
    in_inst: bool | Sequence[bool],
    ensure_out_unknowns: bool | Sequence[bool],
    ensure_out_inst: bool | Sequence[bool],
    saveable: Callable[..., RematCases_],
  ) -> tuple[Jaxpr, Jaxpr, list[bool], list[bool], int]:
  if type(in_inst) is bool:
    in_inst = (in_inst,) * len(jaxpr.invars)
  if type(ensure_out_unknowns) is bool:
    ensure_out_unknowns = (ensure_out_unknowns,) * len(jaxpr.outvars)
  if type(ensure_out_inst) is bool:
    ensure_out_inst = (ensure_out_inst,) * len(jaxpr.outvars)
  jaxpr_known, jaxpr_staged, out_unknowns, out_inst, num_res, num_res_ref = \
      _partial_eval_jaxpr_custom_cached(jaxpr, tuple(in_unknowns),
                                        tuple(in_inst),
                                        tuple(ensure_out_unknowns),
                                        tuple(ensure_out_inst), saveable)
  if num_res_ref > 0:
    raise ValueError(
        "Cannot use `partial_eval_jaxpr_custom` with stateful jaxprs.")
  return jaxpr_known, jaxpr_staged, out_unknowns, out_inst, num_res

def partial_eval_jaxpr_stateful(
    jaxpr: Jaxpr,
    in_unknowns: Sequence[bool],
    in_inst: bool | Sequence[bool],
    ensure_out_unknowns: bool | Sequence[bool],
    ensure_out_inst: bool | Sequence[bool],
    saveable: Callable[..., RematCases_],
  ) -> tuple[Jaxpr, Jaxpr, list[bool], list[bool], int, int]:
  if type(in_inst) is bool:
    in_inst = (in_inst,) * len(jaxpr.invars)
  if type(ensure_out_unknowns) is bool:
    ensure_out_unknowns = (ensure_out_unknowns,) * len(jaxpr.outvars)
  if type(ensure_out_inst) is bool:
    ensure_out_inst = (ensure_out_inst,) * len(jaxpr.outvars)
  jaxpr_known, jaxpr_staged, out_unknowns, out_inst, num_res, num_res_ref = \
      _partial_eval_jaxpr_custom_cached(jaxpr, tuple(in_unknowns),
                                        tuple(in_inst),
                                        tuple(ensure_out_unknowns),
                                        tuple(ensure_out_inst), saveable)
  return jaxpr_known, jaxpr_staged, out_unknowns, out_inst, num_res, num_res_ref

@weakref_lru_cache
def _partial_eval_jaxpr_custom_cached(
    jaxpr: Jaxpr,
    in_unknowns: tuple[bool, ...],
    in_inst: tuple[bool, ...],
    ensure_out_unknowns: tuple[bool, ...],
    ensure_out_inst: tuple[bool, ...],
    saveable: Callable[..., RematCases_],
  ) -> tuple[Jaxpr, Jaxpr, list[bool], list[bool], int, int]:
  env: dict[Var, tuple[bool, bool]] = {}
  residuals: OrderedSet[Var] = OrderedSet()
  residual_refs: OrderedSet[Var] = OrderedSet()

  def read(x: Atom) -> tuple[bool, bool]:
    if type(x) is Var:
      return env[x]
    return (False, True)

  def write(unk: bool, inst: bool, v: Var) -> None:
    assert (unk, inst) != (True, False)
    env[v] = (unk, inst)

  def ensure_instantiated(inst: bool, x: Atom) -> Atom:
    if type(x) is Var and not inst:
      residuals.add(x)
    return x

  def has_effects(effects) -> bool:
    return bool({e for e in effects if not isinstance(e, core.NamedAxisEffect)})

  newvar = core.gensym(suffix='_offload')
  known_eqns, staged_eqns = [], []
  map(write, in_unknowns, in_inst, jaxpr.invars)
  map(partial(write, False, True), jaxpr.constvars)
  for eqn in jaxpr.eqns:
    unks_in, inst_in = unzip2(map(read, eqn.invars))
    rule = partial_eval_jaxpr_custom_rules.get(eqn.primitive)
    if rule:
      eqn1, eqn2, unks_out, inst_out, res = rule(saveable, unks_in, inst_in, eqn)
      eqn1 and known_eqns.append(eqn1); eqn2 and staged_eqns.append(eqn2)  # type: ignore
      for r in res:
        if isinstance(r.aval, AbstractRef):
          residual_refs.add(r)
        else:
          residuals.add(r)
      map(write, unks_out, inst_out, eqn.outvars)
    elif any(unks_in):
      inputs = map(ensure_instantiated, inst_in, eqn.invars)
      staged_eqns.append(eqn.replace(invars=inputs))
      map(partial(write, True, True), eqn.outvars)
    else:
      known_eqns.append(eqn)
      # If it's an effectful primitive, we always to run and avoid staging it.
      policy = ensure_enum(saveable(
          eqn.primitive, *[x.aval for x in eqn.invars], **eqn.params))
      if has_effects(eqn.effects) or isinstance(policy, SaveableType):
        map(partial(write, False, False), eqn.outvars)
      elif isinstance(policy, Offloadable):
        # TODO(slebedev): This is a legit error which requires a BUILD fix.
        from jax._src.dispatch import device_put_p, TransferToMemoryKind  # pytype: disable=import-error
        resvars = [newvar(v.aval) for v in eqn.outvars]
        outvars_copy = list[Atom](eqn.outvars)
        offload_eqn = core.JaxprEqn(
            outvars_copy, resvars, device_put_p,
            dict(devices=[TransferToMemoryKind(policy.dst)], srcs=[None]),
            set(), source_info_util.new_source_info(),
            JaxprEqnContext(None, False))
        known_eqns.append(offload_eqn)
        # resvars are known and available in the backward jaxpr.
        map(partial(write, False, True), resvars)
        residuals.update(resvars)
        reload_eqn = core.JaxprEqn(
            resvars, eqn.outvars, device_put_p,
            dict(devices=[TransferToMemoryKind(policy.src)], srcs=[None]),
            set(), source_info_util.new_source_info(),
            JaxprEqnContext(None, False))
        staged_eqns.append(reload_eqn)
        # outvars are known and available in the backward jaxpr.
        map(partial(write, False, True), eqn.outvars)
      else:
        assert isinstance(policy, RecomputeType)
        inputs = map(ensure_instantiated, inst_in, eqn.invars)
        staged_eqns.append(eqn.replace(invars=inputs))
        map(partial(write, False, True), eqn.outvars)
  unzipped = unzip2(map(read, jaxpr.outvars))
  out_unknowns, out_inst = list(unzipped[0]), list(unzipped[1])
  assert all(type(v) is Var for v in residuals), residuals

  for x, inst, ensure_inst in zip(jaxpr.outvars, out_inst, ensure_out_inst):
    if ensure_inst: ensure_instantiated(inst, x)
  out_unknowns = map(op.or_, out_unknowns, ensure_out_unknowns)
  out_inst     = map(op.or_, out_inst,     ensure_out_inst)

  ins_known, _ = partition_list(in_unknowns, jaxpr.invars)
  outs_known, _ = partition_list(out_unknowns, jaxpr.outvars)
  ref_res_is_input = [r in ins_known for r in residual_refs]
  non_input_res_refs, _ = partition_list(ref_res_is_input, list(residual_refs))
  ins_known_and_ref_res = [*ins_known, *non_input_res_refs]
  known_outvars = [*outs_known, *residuals]
  known_effects = make_jaxpr_effects(jaxpr.constvars, ins_known_and_ref_res,
                                     known_outvars, known_eqns)
  jaxpr_known = Jaxpr(jaxpr.constvars, ins_known_and_ref_res, known_outvars,
                      known_eqns, known_effects)
  config.enable_checks.value and core.check_jaxpr(jaxpr_known)

  _, ins_staged = partition_list(in_inst, jaxpr.invars)
  _, outs_staged = partition_list(out_inst, jaxpr.outvars)
  staged_invars = [*residuals, *non_input_res_refs, *ins_staged]
  staged_effects = make_jaxpr_effects(jaxpr.constvars, staged_invars,
                                      outs_staged, staged_eqns)
  jaxpr_staged = Jaxpr(jaxpr.constvars, staged_invars,
                       outs_staged, staged_eqns, staged_effects)
  config.enable_checks.value and core.check_jaxpr(jaxpr_staged)

  return (jaxpr_known, jaxpr_staged, out_unknowns, out_inst, len(residuals),
          len(non_input_res_refs))


MemoryKind = str

class RecomputeType: pass
Recompute = RecomputeType()

class SaveableType: pass
Saveable = SaveableType()

class Offloadable(NamedTuple):
  src: MemoryKind
  dst: MemoryKind

RematCases = Union[RecomputeType, SaveableType, Offloadable]
RematCases_ = Union[RematCases, bool]

def ensure_enum(case: bool | RematCases) -> RematCases:
  if isinstance(case, bool):
    return Saveable if case else Recompute
  return case

# A primitive rule for policy-driven partial evaluation returns a 5-tuple
# with the components representing, respectively:
#  * the JaxprEqn for the 'known' side (or None if there is no known component),
#  * the JaxprEqn for the 'unknown' side (or None),
#  * a list of booleans indicating which of the original outputs are unknown,
#  * a list of booleans indicating which of the original outputs are
#    instantiated (i.e. available) in the 'unknown' side,
#  * a list of Var instances representing residuals to be added (i.e. to be
#    plumbed as outputs of the 'known' side jaxpr and added as input binders to
#    the 'unknown' jaxpr).
PartialEvalCustomResult = tuple[Union[JaxprEqn, None], Union[JaxprEqn, None],
                                Sequence[bool], Sequence[bool], list[Var]]
PartialEvalCustomRule = Callable[
    [Callable[..., RematCases_], Sequence[bool], Sequence[bool], JaxprEqn],
    PartialEvalCustomResult]
partial_eval_jaxpr_custom_rules: dict[Primitive, PartialEvalCustomRule] = {}

def partial_eval_jaxpr_custom_rule_not_implemented(
    name: str, saveable: Callable[..., RematCases_], unks_in: Sequence[bool],
    inst_in: Sequence[bool], eqn: JaxprEqn) -> PartialEvalCustomResult:
  msg = (f'custom-policy remat rule not implemented for {name}, '
         'open a feature request at https://github.com/google/jax/issues!')
  raise NotImplementedError(msg)


ParamsUpdater = Callable[[Sequence[bool], Sequence[bool], Sequence[bool],
                          Sequence[bool], int, dict, dict],
                         tuple[dict, dict]]
ResAvalUpdater = Callable[[dict[str, Any], AbstractValue], AbstractValue]
def _default_res_aval_updater(
    params: dict[str, Any], aval: AbstractValue) -> AbstractValue:
  return aval

@contextmanager
def trivial_ctx(_): yield

def call_partial_eval_custom_rule(
    jaxpr_param_name: str, params_updater: ParamsUpdater,
    saveable: Callable[..., RematCases_], unks_in: list[bool], inst_in: list[bool],
    eqn: JaxprEqn, *, res_aval: ResAvalUpdater = _default_res_aval_updater,
    ctx = trivial_ctx,
  ) -> tuple[JaxprEqn, JaxprEqn, Sequence[bool], Sequence[bool], list[Var]]:
  jaxpr = eqn.params[jaxpr_param_name]
  with ctx(eqn.params):
    jaxpr_known, jaxpr_staged, unks_out, inst_out, num_res = \
        partial_eval_jaxpr_custom(jaxpr, unks_in, inst_in, False, False, saveable)
  ins_known, _ = partition_list(unks_in, eqn.invars)
  out_binders_known, _ = partition_list(unks_out, eqn.outvars)
  _, ins_staged = partition_list(inst_in, eqn.invars)
  _, out_binders_staged = partition_list(inst_out, eqn.outvars)
  newvar = core.gensym()
  params_known = {**eqn.params, jaxpr_param_name: jaxpr_known}
  params_staged = {**eqn.params, jaxpr_param_name: jaxpr_staged}
  params_known, params_staged = params_updater(
      unks_in, inst_in, map(op.not_, unks_out), inst_out, num_res, params_known,
      params_staged)
  residuals = [newvar(res_aval(params_known, var.aval))
               for var in jaxpr_staged.invars[:num_res]]
  eqn_known = new_jaxpr_eqn(ins_known, [*out_binders_known, *residuals],
                            eqn.primitive, params_known, jaxpr_known.effects,
                            eqn.source_info, eqn.ctx)
  eqn_staged = new_jaxpr_eqn([*residuals, *ins_staged], out_binders_staged,
                             eqn.primitive, params_staged,
                             jaxpr_staged.effects, eqn.source_info, eqn.ctx)
  assert len(eqn_staged.invars) == len(jaxpr_staged.invars)
  new_inst = [x for x, inst in zip(eqn.invars, inst_in)
              if type(x) is Var and not inst]
  return eqn_known, eqn_staged, unks_out, inst_out, new_inst + residuals

# TODO(mattjj): unify with ParamsUpdater (this one takes an extra int)
ParamsUpdater2 = Callable[[Sequence[bool], Sequence[bool], Sequence[bool],
                           Sequence[bool], int, int, dict, dict],
                          tuple[dict, dict]]

def closed_call_partial_eval_custom_rule(
    jaxpr_param_name: str, params_updater: ParamsUpdater2,
    saveable: Callable[..., RematCases_], unks_in: list[bool], inst_in: list[bool],
    eqn: JaxprEqn, *, res_aval: ResAvalUpdater = _default_res_aval_updater,
  ) -> tuple[JaxprEqn, JaxprEqn, Sequence[bool], Sequence[bool], list[Var]]:
  # TODO(sharadmv,mattjj): dedup this rule with call_partial_eval_custom_rule.
  dropvars = tuple(isinstance(v, DropVar) for v in eqn.outvars)
  jaxpr_known, jaxpr_staged, unks_out, inst_out, num_res_ref, num_res_val, out_fwd = \
      _closed_jaxpr_partial_eval_custom_cached(
          eqn.params[jaxpr_param_name], (*unks_in,), (*inst_in,), dropvars, saveable)
  num_res = num_res_ref + num_res_val
  out_binders_known, _ = partition_list(unks_out, eqn.outvars)
  ins_known, _ = partition_list(unks_in, eqn.invars)
  _, ins_staged = partition_list(inst_in, eqn.invars)
  _, out_binders_staged = partition_list(inst_out, eqn.outvars)
  newvar = core.gensym()
  params_known = {**eqn.params, jaxpr_param_name: jaxpr_known}
  params_staged = {**eqn.params, jaxpr_param_name: jaxpr_staged}
  params_known, params_staged = params_updater(
      unks_in, inst_in, map(op.not_, unks_out), inst_out,
      sum(f is None for f in out_fwd), num_res, params_known, params_staged)
  res_val_binders, res_ref_binders = split_list(
      [newvar(res_aval(params_known, v))
       for v in jaxpr_staged.in_avals[:num_res]], [num_res_val])
  res_val_binders = [v for v, f in zip(res_val_binders, out_fwd) if f is None]
  res_val_vars = subs_list(out_fwd, out_binders_known, res_val_binders)
  eqn_known = new_jaxpr_eqn([*ins_known, *res_ref_binders],
                            [*out_binders_known, *res_val_binders],
                            eqn.primitive, params_known, jaxpr_known.effects,
                            eqn.source_info, eqn.ctx)
  eqn_staged = new_jaxpr_eqn([*res_val_vars, *res_ref_binders, *ins_staged],
                             out_binders_staged,
                             eqn.primitive, params_staged, jaxpr_staged.effects,
                             eqn.source_info, eqn.ctx)
  assert len(eqn_staged.invars) == len(jaxpr_staged.in_avals)
  assert len(ins_known) + len(res_ref_binders) == len(jaxpr_known.jaxpr.invars)
  assert len(ins_staged) + len(res_ref_binders) + len(res_val_vars) == len(jaxpr_staged.jaxpr.invars)
  assert len(out_binders_known) + len(res_val_binders) == len(jaxpr_known.jaxpr.outvars)
  new_inst = [x for x, inst in zip(eqn.invars, inst_in)
              if type(x) is Var and not inst]
  new_vars = [*new_inst, *res_val_vars, *res_ref_binders]
  return eqn_known, eqn_staged, unks_out, inst_out, new_vars

@weakref_lru_cache
def _closed_jaxpr_partial_eval_custom_cached(
    jaxpr: ClosedJaxpr, unks_in: tuple[bool, ...], inst_in: tuple[bool, ...],
    dropvars: tuple[bool, ...], saveable: Callable
    ) -> tuple[ClosedJaxpr, ClosedJaxpr, Sequence[bool], Sequence[bool],
               int, int, Sequence[int | None]]:
  jaxpr_known_, jaxpr_staged_, unks_out, inst_out, num_res_val, num_res_ref = \
      partial_eval_jaxpr_stateful(jaxpr.jaxpr, unks_in, inst_in,
                                  False, False, saveable)

  # Compute which residual value outputs are also *undropped* primal outputs.
  num_out_primals = len(jaxpr_known_.outvars) - num_res_val
  out_vars, res_vars = split_list(jaxpr_known_.outvars, [num_out_primals])
  out_dropvars_known, _ = partition_list(unks_out, dropvars)
  idx_map = {id(v): i for i, (v, b) in enumerate(zip(out_vars, out_dropvars_known))
             if not b}
  out_fwd = [idx_map.get(id(v)) for v in res_vars]

  # Prune jaxpr_known_ outputs by removing forwards.
  jaxpr_known_ = prune_jaxpr_outputs(
      jaxpr_known_, [True] * num_out_primals + [f is None for f in out_fwd])

  jaxpr_known = core.ClosedJaxpr(jaxpr_known_, jaxpr.consts)
  jaxpr_staged = core.ClosedJaxpr(jaxpr_staged_, jaxpr.consts)
  return jaxpr_known, jaxpr_staged, unks_out, inst_out, num_res_ref, num_res_val, out_fwd


partial_eval_jaxpr_custom_rules[core.call_p] = \
    partial(call_partial_eval_custom_rule, 'call_jaxpr',
            lambda _, __, ___, ____, _____, x, y: (x, y))
partial_eval_jaxpr_custom_rules[core.closed_call_p] = \
    partial(closed_call_partial_eval_custom_rule, 'call_jaxpr',
            lambda _, __, ___, ____, _____, ______, x, y: (x, y))


def _jaxpr_forwarding(jaxpr: Jaxpr) -> list[int | None]:
  # Compute which inputs are just forwarded to outputs.
  fwds: dict[Var, Var] = dict(zip(jaxpr.invars, jaxpr.invars))
  for eqn in jaxpr.eqns:
    if eqn.primitive in forwarding_rules:
      eqn = eqn.replace(invars=[a if type(a) is Literal else fwds.get(a, a)  # type: ignore
                                for a in eqn.invars])
      fwd_vars, _ = forwarding_rules[eqn.primitive](eqn)
      for v_orig, v_new in zip(eqn.outvars, fwd_vars):
        if v_new is not None:
          fwds[v_orig] = v_new
  idxs: dict[Var, int] = {v: i for i, v in enumerate(jaxpr.invars)}
  return [None if type(v) is Literal else idxs.get(fwds.get(v))  # type: ignore
          for v in jaxpr.outvars]


def prune_jaxpr_outputs(jaxpr: Jaxpr, used_outputs: Sequence[bool]) -> Jaxpr:
  return _prune_jaxpr_outputs_cached(jaxpr, tuple(used_outputs))

def _prune_jaxpr_outputs(jaxpr: Jaxpr, used_outputs: tuple[bool, ...]) -> Jaxpr:
  outvars = [v for v, b in zip(jaxpr.outvars, used_outputs) if b]
  dbg = jaxpr.debug_info and core.JaxprDebugInfo(
      jaxpr.debug_info.traced_for, jaxpr.debug_info.func_src_info,
      jaxpr.debug_info.arg_names,
      tuple(v for v, b in zip(jaxpr.debug_info.result_paths, used_outputs) if b))
  new_jaxpr = jaxpr.replace(outvars=outvars, debug_info=dbg)
  config.enable_checks.value and core.check_jaxpr(new_jaxpr)
  return new_jaxpr
_prune_jaxpr_outputs_cached = weakref_lru_cache(_prune_jaxpr_outputs)

def prune_closed_jaxpr_outputs(
    jaxpr: ClosedJaxpr, used_outputs: Sequence[bool]
) -> ClosedJaxpr:
  return _prune_closed_jaxpr_outputs(jaxpr, tuple(used_outputs))

@partial(weakref_lru_cache, trace_context_in_key=False)
def _prune_closed_jaxpr_outputs(
    jaxpr: ClosedJaxpr, used_outputs: tuple[bool, ...]
) -> ClosedJaxpr:
  return ClosedJaxpr(_prune_jaxpr_outputs(jaxpr.jaxpr, used_outputs),
                     jaxpr.consts)


def dce_jaxpr(jaxpr: Jaxpr, used_outputs: Sequence[bool],
              instantiate: bool | Sequence[bool] = False,
              ) -> tuple[Jaxpr, list[bool]]:
  """Runs dead-code elementation on a given jaxpr.

  Args:
    jaxpr: The jaxpr to DCE.
    used_outputs: A list of bools indicating which outputs are used.
    instantiate: A bool or a list of bools indicating which inputs should be
      considered used, regardless of whether they are actually used in a jaxpr.
      If a bool, the same value is used for all inputs.

  Returns:
    A tuple of ``(new_jaxpr, used_inputs)``.
  """
  if type(instantiate) is bool:
    instantiate = (instantiate,) * len(jaxpr.invars)
  return _dce_jaxpr(jaxpr, tuple(used_outputs), tuple(instantiate))


def dce_jaxpr_consts(jaxpr: Jaxpr, used_outputs: Sequence[bool],
                     instantiate: bool | Sequence[bool] = False,
                     ) -> tuple[Jaxpr, list[bool], list[bool]]:
  jaxpr_ = convert_constvars_jaxpr(jaxpr)
  new_jaxpr, used_inputs_ = dce_jaxpr(jaxpr_, used_outputs, instantiate)
  used_consts, used_inputs = split_list(used_inputs_, [len(jaxpr.constvars)])
  if sum(used_consts):
    new_jaxpr = convert_invars_to_constvars(new_jaxpr, sum(used_consts))
  return new_jaxpr, used_consts, used_inputs


@weakref_lru_cache
def _dce_jaxpr(jaxpr: Jaxpr, used_outputs: tuple[bool, ...],
               instantiate: tuple[bool, ...]
               ) -> tuple[Jaxpr, list[bool]]:
  env: dict[Var, bool] = {}

  def read(v: Var) -> bool:
    return env.get(v, False)

  def write(x: Atom, b: bool) -> None:
    if type(x) is Var:
      env[x] = read(x) or b

  def has_effects(eqn: JaxprEqn) -> bool:
    effs = {e for e in eqn.effects if not isinstance(e, core.NamedAxisEffect)}
    return bool(eqn.effects) or core.primitive_uses_outfeed(eqn.primitive, eqn.params)

  new_eqns = []
  map(write, jaxpr.outvars, used_outputs)
  for eqn in jaxpr.eqns[::-1]:
    used_outs = map(read, eqn.outvars)
    if not any(used_outs) and not has_effects(eqn):
      used_ins = [False] * len(eqn.invars)
    else:
      rule = dce_rules.get(eqn.primitive, _default_dce_rule)
      used_ins, new_eqn = rule(used_outs, eqn)
      if new_eqn is not None:
        new_eqns.append(new_eqn)
    map(write, eqn.invars, used_ins)
  used_inputs = map(read, jaxpr.invars)
  used_inputs = map(op.or_, instantiate, used_inputs)

  invars = [v for v, b in zip(jaxpr.invars, used_inputs)   if b]
  outvars = [v for v, b in zip(jaxpr.outvars, used_outputs) if b]
  eqns = new_eqns[::-1]
  jaxpr_effects = make_jaxpr_effects(jaxpr.constvars, invars, outvars, eqns)

  dbg = jaxpr.debug_info and core.JaxprDebugInfo(
      jaxpr.debug_info.traced_for, jaxpr.debug_info.func_src_info,
      tuple(v for v, b in zip(jaxpr.debug_info.arg_names, used_inputs) if b),
      tuple(v for v, b in zip(jaxpr.debug_info.result_paths, used_outputs) if b))
  new_jaxpr = Jaxpr(jaxpr.constvars, invars, outvars, eqns, jaxpr_effects, dbg)
  config.enable_checks.value and core.check_jaxpr(new_jaxpr)

  return new_jaxpr, used_inputs

DCERule = Callable[[list[bool], JaxprEqn],
                   tuple[list[bool], Union[JaxprEqn, None]]]

def _default_dce_rule(
    used_outs: list[bool], eqn: JaxprEqn
  ) -> tuple[list[bool], JaxprEqn]:
  return [True] * len(eqn.invars), eqn

dce_rules: dict[Primitive, DCERule] = {}


def dce_jaxpr_call_rule(used_outputs: list[bool], eqn: JaxprEqn
                        ) -> tuple[list[bool], JaxprEqn | None]:
  new_jaxpr, used_inputs = dce_jaxpr(eqn.params['call_jaxpr'], used_outputs)
  new_params = dict(eqn.params, call_jaxpr=new_jaxpr)
  update_params = call_param_updaters.get(eqn.primitive)
  if update_params:
    new_params = update_params(new_params, used_inputs, 0)
  if not any(used_inputs) and not any(used_outputs) and not new_jaxpr.effects:
    return used_inputs, None
  else:
    new_eqn = new_jaxpr_eqn(
        [v for v, used in zip(eqn.invars, used_inputs) if used],
        [v for v, used in zip(eqn.outvars, used_outputs) if used],
        eqn.primitive, new_params, new_jaxpr.effects, eqn.source_info, eqn.ctx)
    return used_inputs, new_eqn
dce_rules[core.call_p] = dce_jaxpr_call_rule


@weakref_lru_cache
def _cached_closed_call_dce(jaxpr_, used_outputs: tuple[bool, ...]
                            ) -> tuple[core.ClosedJaxpr, list[bool]]:
  jaxpr, consts = jaxpr_.jaxpr, jaxpr_.consts
  new_jaxpr, used_inputs = dce_jaxpr(jaxpr, used_outputs)
  return core.ClosedJaxpr(new_jaxpr, consts), used_inputs

def dce_jaxpr_closed_call_rule(used_outputs: list[bool], eqn: JaxprEqn
                               ) -> tuple[list[bool], JaxprEqn]:
  # TODO(mattjj): de-duplicate with above rule?
  jaxpr_ = eqn.params['call_jaxpr']
  closed_jaxpr, used_inputs = _cached_closed_call_dce(jaxpr_, tuple(used_outputs))
  new_params = dict(eqn.params, call_jaxpr=closed_jaxpr)
  new_eqn = new_jaxpr_eqn(
      [v for v, used in zip(eqn.invars, used_inputs) if used],
      [v for v, used in zip(eqn.outvars, used_outputs) if used],
      eqn.primitive, new_params, closed_jaxpr.effects, eqn.source_info, eqn.ctx)
  return used_inputs, new_eqn
dce_rules[core.closed_call_p] = dce_jaxpr_closed_call_rule

@weakref_lru_cache
def close_jaxpr(jaxpr: Jaxpr) -> ClosedJaxpr:
  return ClosedJaxpr(jaxpr, ())

def move_binders_to_front(closed_jaxpr: ClosedJaxpr, to_move: Sequence[bool]
                          ) -> ClosedJaxpr:
  """Reorder `invars` by moving those indicated in `to_move` to the front."""
  return _move_binders_to_front(closed_jaxpr, tuple(to_move))

@weakref_lru_cache
def _move_binders_to_front(closed_jaxpr: ClosedJaxpr, to_move: tuple[bool, ...]
                           ) -> ClosedJaxpr:
  assert len(closed_jaxpr.in_avals) == len(to_move)
  new_invars = _move_to_front(closed_jaxpr.jaxpr.invars, to_move)
  new_jaxpr = Jaxpr(closed_jaxpr.jaxpr.constvars, new_invars,
                    closed_jaxpr.jaxpr.outvars, closed_jaxpr.jaxpr.eqns,
                    closed_jaxpr.jaxpr.effects)
  new_closed_jaxpr = core.ClosedJaxpr(new_jaxpr, closed_jaxpr.consts)
  return new_closed_jaxpr

def _move_to_front(lst: Sequence, to_move: Sequence[bool]) -> Sequence:
  return ([elt for elt, move in zip(lst, to_move) if move] +
          [elt for elt, move in zip(lst, to_move) if not move])

def move_binders_to_back(closed_jaxpr: ClosedJaxpr, to_move: Sequence[bool]
                         ) -> ClosedJaxpr:
  """Reorder `invars` by moving those indicated in `to_move` to the back."""
  return move_binders_to_front(closed_jaxpr, map(op.not_, to_move))

class DynamicJaxprTracer(core.Tracer):
  __slots__ = ['aval', '_debug_info']

  def __init__(self, trace, aval, line_info=None):
    self._trace = trace
    self._line_info = line_info
    # Needed for UnexpectedTracerError.
    self._debug_info = self._trace.frame.debug_info
    self.aval = aval

  def _contents(self):
    return ()

  def _origin_msg(self):
    invar_pos, progenitor_eqns = self._trace.frame.find_progenitors(self)
    dbg = self._debug_info
    if dbg is None:
      return ""

    origin = ("The error occurred while tracing the function "
              f"{dbg.func_src_info or '<unknown>'} for {dbg.traced_for}. ")
    arg_info = arg_info_all(dbg)
    # TODO(mattjj): figure out when not (invar_pos < len(arg_info))
    if invar_pos and arg_info and all(i < len(arg_info) for i in invar_pos):
      arg_info = [arg_info[i] for i in invar_pos]
      arg_names = [f'{name}{keystr(path)}' for name, path in arg_info]
      if len(arg_names) == 1:
        arg_info_str = f"the argument {arg_names[0]}"
      elif len(arg_names) == 2:
        arg_info_str = f"the arguments {arg_names[0]} and {arg_names[1]}"
      else:
        *rest, last = arg_names
        arg_info_str = f"the arguments {', '.join(rest)}, and {last}"
      origin += ("This concrete value was not available in Python because it "
                 f"depends on the value{'s' if len(invar_pos) > 1 else ''} "
                 f"of {arg_info_str}.")
    elif progenitor_eqns:
      msts = ["  operation "
              f"{core.pp_eqn(eqn, core.JaxprPpContext(), core.JaxprPpSettings(print_shapes=True))}\n"
              f"    from line {source_info_util.summarize(eqn.source_info)}"
              for eqn in progenitor_eqns[:5]]  # show at most 5
      origin += ("This value became a tracer due to JAX operations on these lines:"
                 "\n\n" + "\n\n".join(msts))
      if len(progenitor_eqns) > 5:
        origin += "\n\n(Additional originating lines are not shown.)"
    return "\n" + origin

  def get_referent(self):
    frame = self._trace.frame
    val = frame.constvar_to_val.get(frame.tracer_to_var.get(id(self)))
    return self if val is None else get_referent(val)

def _dynamic_jaxpr_tracer_shaped_abstractify(x):
  return core.raise_to_shaped(x.aval)
api_util._shaped_abstractify_handlers[DynamicJaxprTracer] = _dynamic_jaxpr_tracer_shaped_abstractify

def make_jaxpr_effects(constvars, invars, outvars, eqns) -> effects.Effects:
  sentinel = object()
  jaxpr_effects = set()
  all_vars = {v: i for i, v in enumerate(it.chain(constvars, invars))}
  for eqn in eqns:
    if eqn.primitive is core.mutable_array_p:
      outvar, = eqn.outvars
      all_vars[outvar] = None  # type: ignore
    for eff in eqn.effects:
      if isinstance(eff, effects.JaxprInputEffect):
        if eff.input_index >= len(eqn.invars):
          raise ValueError(
              f"`JaxprInputEffect` {eff} is invalid."
              f"\n Equation: {eqn}\n"
              "\n Jaxpr: "
              f"{core.Jaxpr(constvars, invars, outvars, eqns, set())}")
        invar = eqn.invars[eff.input_index]
        if (input_index := all_vars.get(invar, sentinel)) is sentinel:
          raise ValueError(
                f"`JaxprInputEffect` {eff} does not have "
                f"corresponding input: {invar}."
                f"\n Equation: {eqn}\n"
                "\n Jaxpr: "
                f"{core.Jaxpr(constvars, invars, outvars, eqns, set())}")
        eff = eff.replace(input_index=input_index)
      jaxpr_effects.add(eff)
  return jaxpr_effects


class JaxprStackFrame:
  gensym: Callable[[AbstractValue], Var]
  tracer_to_var: dict[TracerId, Var]
  constid_to_tracer: dict[ConstId, Tracer]
  constvar_to_val: dict[Var, Any]
  tracers: list[DynamicJaxprTracer]  # hold onto strong refs for all tracers
  eqns: list[JaxprEqn]
  invars: list[Var]
  effects: core.Effects
  attrs_tracked: list[tuple[Any, str]]
  attrs_inits: list
  attrs_vars: list[Var]
  debug_info: DebugInfo | None

  def __init__(self):
    self.gensym = core.gensym()
    self.tracer_to_var = {}
    self.constid_to_tracer = {}
    self.constvar_to_val = {}
    self.tracers = []   # circ refs, frame->tracer->trace->main->frame,
    self.eqns = []      # cleared when we pop frame from main
    self.invars = []
    self.effects = set()
    self.attrs_tracked = []
    self.attrs_inits = []
    self.attrs_vars = []
    self.debug_info = None

  def add_eqn(self, eqn: core.JaxprEqn):
    self.eqns.append(eqn)

  def to_jaxpr(self, trace: DynamicJaxprTrace, out_tracers: Sequence[Tracer]
               ) -> tuple[Jaxpr, list[Any], list[tuple[PyTreeDef, PyTreeDef, tuple[Any, str]]]]:
    # It's not necessary, but we keep the tracer-to-var mapping injective:
    assert len(self.tracer_to_var) == len(set(self.tracer_to_var.values()))
    invars = self.attrs_vars + self.invars
    state_ans, end_trees = unzip2(
        tree_flatten(t) for t in get_states(self.attrs_tracked))
    state_outvars = [self.tracer_to_var[id(trace.to_jaxpr_tracer(x))]
                     for xs in state_ans for x in xs]
    explicit_outvars = [self.tracer_to_var[id(t)] for t in out_tracers]
    outvars = state_outvars + explicit_outvars
    constvars, constvals = unzip2(self.constvar_to_val.items())
    jaxpr_effects = make_jaxpr_effects(constvars, self.invars, explicit_outvars, self.eqns)
    jaxpr = Jaxpr(constvars, invars, outvars, self.eqns, jaxpr_effects)
    jaxpr, constvals = _const_folding_and_forwarding(jaxpr, constvals)
    jaxpr, constvals = _inline_literals(jaxpr, constvals)  # type: ignore
    init_trees = [tree_structure(init_val) for init_val in self.attrs_inits]
    set_states(self.attrs_tracked, self.attrs_inits)
    return jaxpr, list(constvals), zip(init_trees, end_trees, self.attrs_tracked)

  def to_jaxpr2(self, out_tracers):
    # It's not necessary, but we keep the tracer-to-var mapping injective:
    assert len(self.tracer_to_var) == len(set(self.tracer_to_var.values()))
    constvars, constvals = unzip2(self.constvar_to_val.items())
    expl_outvars = [self.tracer_to_var[id(t)] for t in out_tracers]
    jaxpr_effects = make_jaxpr_effects(constvars, self.invars, expl_outvars,
                                        self.eqns)
    jaxpr = Jaxpr(constvars, self.invars, expl_outvars, self.eqns,
                  jaxpr_effects)
    # We can't run check_jaxpr until after we normalize.
    jaxpr, constvals = _const_folding_and_forwarding(jaxpr, constvals)
    jaxpr, constvals = _inline_literals(jaxpr, constvals)
    jaxpr, out_type = _add_implicit_outputs(jaxpr)
    config.enable_checks.value and core.check_jaxpr(jaxpr)
    return jaxpr, out_type, constvals

  def newvar(self, aval):
    if isinstance(aval, DShapedArray):
      # this aval may have tracers in it, so we replace those with variables
      new_shape = [self.tracer_to_var[id(d)] if isinstance(d, Tracer) else d
                   for d in aval.shape]
      aval = aval.update(shape=tuple(new_shape))
    return self.gensym(aval)

  def find_progenitors(self, tracer):
    var = self.tracer_to_var.get(id(tracer))
    if not var:
      return None, None
    active_vars = {var}
    for eqn in self.eqns[::-1]:
      produced = set(eqn.outvars) & active_vars
      if produced:
        active_vars.difference_update(produced)
        active_vars.update({v for v in eqn.invars if type(v) is Var})
    invar_positions = [i for i, v in enumerate(self.invars) if v in active_vars]
    constvars = active_vars & set(self.constvar_to_val)
    const_eqns = [eqn for eqn in self.eqns
                  if {v for v in eqn.invars if type(v) is Var} & constvars]
    return invar_positions, const_eqns

def _const_folding_and_forwarding(
    jaxpr: Jaxpr, constvals: Sequence[Any]) -> tuple[Jaxpr, tuple[Any, ...]]:
  consts: dict[Var, Any] = dict(zip(jaxpr.constvars, constvals))
  var_subs: dict[Var, Var] = {}  # not Dict[Var, Atom] b/c literals not inlined
  new_eqns = []
  def apply_var_sub(a: Atom) -> Atom:
    return var_subs.get(a, a) if isinstance(a, Var) else a
  for eqn in jaxpr.eqns:
    # always apply invar substitutions
    eqn = eqn.replace(invars=[apply_var_sub(v) for v in eqn.invars])
    # if any inputs are constants and we have a constant-folding rule, apply it
    has_input_effect = any(isinstance(eff, effects.JaxprInputEffect)
                           for eff in eqn.effects)
    if (eqn.primitive in const_fold_rules and
        any(v in consts for v in eqn.invars if isinstance(v, Var)) and
        not has_input_effect):
      consts_in = [consts.get(v) if isinstance(v, Var) else None
                   for v in eqn.invars]
      consts_out, new_eqn = const_fold_rules[eqn.primitive](consts_in, eqn)
      assert (new_eqn is None) == all(c is not None for c in consts_out)
      for v, c in zip(eqn.outvars, consts_out):
        if c is not None: consts[v] = c
      if new_eqn is None: continue
      else: eqn = new_eqn
    # if the application trivially maps some inputs to outputs, simplify
    if eqn.primitive in forwarding_rules and not has_input_effect:
      fwd_vars, new_eqn = forwarding_rules[eqn.primitive](eqn)
      for v_orig, v_new in zip(eqn.outvars, fwd_vars):
        if v_new is not None: var_subs[v_orig] = v_new
      if new_eqn is None: continue
      else: eqn = new_eqn
    new_eqns.append(eqn)
  new_constvars, new_constvals = unzip2(consts.items())
  new_outvars = [apply_var_sub(v) for v in jaxpr.outvars]
  jaxpr_effects = make_jaxpr_effects(new_constvars, jaxpr.invars, new_outvars,
                                      new_eqns)
  new_jaxpr = Jaxpr(new_constvars, jaxpr.invars, new_outvars, new_eqns,
                    jaxpr_effects, jaxpr.debug_info)
  return new_jaxpr, new_constvals

ConstFoldRule = Callable[
    [list[Union[Any, None]], JaxprEqn],
    tuple[list[Union[Any, None]], Union[JaxprEqn, None]],
]
const_fold_rules: dict[Primitive, ConstFoldRule] = {}

ForwardingRule = Callable[
    [JaxprEqn],
    tuple[list[Union[Var, None]], Union[JaxprEqn, None]]
]
forwarding_rules: dict[Primitive, ForwardingRule] = {}


def _inline_literals(
    jaxpr: Jaxpr, constvals: Sequence[Any]
) -> tuple[Jaxpr, list[Any]]:
  # This function also prunes unused constants and inserts `dropvar` symbols.
  input_effects = {eff for eff in jaxpr.effects
                   if isinstance(eff, effects.JaxprInputEffect)}
  # Don't inline any literal with an input effect
  has_input_effect = [any(eff.input_index == i for eff in input_effects)
                      for i in range(len(constvals))]
  lits = {v: Literal(c, v.aval) for v, c, e in zip(jaxpr.constvars, constvals,
                                                   has_input_effect)
          if type(c) in core.literalable_types and not np.shape(c) and not e}
  def lit(a: Atom) -> Literal | None:
      return (a if isinstance(a, Literal) else lits.get(a) if isinstance(a, Var)
              else None)
  newname: Callable[[AbstractValue], Var] = core.gensym()
  newvars: dict[Var, Var] = {}
  newvar = lambda aval: newname(_substitute_vars_in_type(lits, newvars, aval))
  var = lambda v: newvars.get(v) or newvars.setdefault(v, newvar(v.aval))
  dropvar = lambda aval: DropVar(_substitute_vars_in_type(lits, newvars, aval))

  def vars_in_shape(aval: AbstractValue) -> Sequence[Var]:
    if isinstance(aval, DShapedArray):
      return [d for d in aval.shape if isinstance(d, Var)]
    return []

  used = {v for eqn in jaxpr.eqns for atom in eqn.invars
          for v in it.chain([atom], vars_in_shape(atom.aval))
          if isinstance(atom, Var)}
  used |= {v for outvar in jaxpr.outvars
           for v in it.chain([outvar], vars_in_shape(outvar.aval))}
  new_constvars = [var(v) for v in jaxpr.constvars if v in used and not lit(v)]
  new_constvals = [c for v, c in zip(jaxpr.constvars, constvals)
                   if v in used and not lit(v)]
  new_invars = [var(v) for v in jaxpr.invars]
  new_eqns = []
  for eqn in jaxpr.eqns:
    invars = [lit(x) or var(x) for x in eqn.invars]
    outvars = [var(v) if v in used else dropvar(v.aval) for v in eqn.outvars]
    new_eqns.append(eqn.replace(invars=invars, outvars=outvars))
  new_outvars = [lit(v) or var(v) for v in jaxpr.outvars]
  jaxpr_effects = make_jaxpr_effects(new_constvars, new_invars, new_outvars,
                                      new_eqns)
  new_jaxpr = Jaxpr(new_constvars, new_invars, new_outvars, new_eqns,
                    jaxpr_effects, jaxpr.debug_info)
  return new_jaxpr, new_constvals


class DynamicJaxprTrace(core.Trace):
  def __init__(self, frame):
    self.frame = frame

  def invalidate(self):
    # avoid cyclic refs
    self.frame.tracers = []
    self.frame.constid_to_tracer = {}

  def to_jaxpr_tracer(self, x):
    as_local_var = self.frame.tracer_to_var.get(id(x))
    if as_local_var is None:
      if hasattr(x, "dimension_as_value"):  # Used for shape_poly._DimExpr
        with core.set_current_trace(self):
          x = x.dimension_as_value()
        return self.to_jaxpr_tracer(x)
      else:
        return self.new_const(x)
    else:
      #  my tracer from the current scope "skipped"
      return x

  def new_arg(self, aval):
    tracer = DynamicJaxprTracer(self, aval, source_info_util.current())
    self.frame.tracers.append(tracer)
    self.frame.tracer_to_var[id(tracer)] = var = self.frame.newvar(aval)
    self.frame.invars.append(var)
    return tracer

  def new_const(self, c):
    # TODO(mattjj): for ints, or hashable consts, don't rely on id
    tracer = self.frame.constid_to_tracer.get(id(c))
    if tracer is None:
      aval = raise_to_shaped(get_aval(c), weak_type=dtypes.is_weakly_typed(c))
      aval = self._lift_tracers_in_aval(aval)
      tracer = self._new_const(aval, c)
    return tracer

  pure = lift = new_const

  def _new_const(self, aval, c) -> DynamicJaxprTracer:
    tracer = DynamicJaxprTracer(self, aval, source_info_util.current())
    self.frame.tracers.append(tracer)
    self.frame.tracer_to_var[id(tracer)] = var = self.frame.newvar(aval)
    self.frame.constid_to_tracer[id(c)] = tracer
    self.frame.constvar_to_val[var] = c
    return tracer

  def _lift_tracers_in_aval(self, aval):
    if (not isinstance(aval, DShapedArray) or
        not any(isinstance(d, Tracer) for d in aval.shape)):
      return aval
    shape = [self.to_jaxpr_tracer(d) if isinstance(d, Tracer) else d
             for d in aval.shape]
    return aval.update(shape=tuple(shape))

  def getvar(self, tracer):
    var = self.frame.tracer_to_var.get(id(tracer))
    if var is None:
      raise core.escaped_tracer_error(tracer)
    return var

  def makevar(self, tracer):
    var = self.frame.tracer_to_var.get(id(tracer))
    assert var is None, "a jaxpr variable must be created only once per tracer"
    self.frame.tracers.append(tracer)
    var = self.frame.tracer_to_var[id(tracer)] = self.frame.newvar(tracer.aval)
    return var

  def process_primitive(self, primitive, tracers, params):
    jaxpr_tracers = map(self.to_jaxpr_tracer, tracers)
    if primitive in custom_staging_rules:
      return custom_staging_rules[primitive](self, *jaxpr_tracers, **params)
    return self.default_process_primitive(primitive, jaxpr_tracers, params)

  def default_process_primitive(self, primitive, tracers, params):
    avals = [t.aval for t in tracers]
    out_avals, effects = primitive.abstract_eval(*avals, **params)
    if isinstance(out_avals, (tuple, list)) != primitive.multiple_results:
      raise ValueError(f"{primitive}.abstract_eval() method should return "
                       f"a tuple or a list iff {primitive}.multiple_results.")
    out_avals = [out_avals] if not primitive.multiple_results else out_avals
    source_info = source_info_util.current()
    out_tracers = [DynamicJaxprTracer(self, a, source_info) for a in out_avals]
    invars = map(self.getvar, tracers)
    outvars = map(self.makevar, out_tracers)
    eqn = new_jaxpr_eqn(invars, outvars, primitive, params, effects,
                        source_info)
    self.frame.add_eqn(eqn)
    return out_tracers if primitive.multiple_results else out_tracers.pop()

  def process_call(self, call_primitive, f, explicit_tracers, params):
    if f.in_type is None:
      f = lu.annotate(f, tuple((raise_to_shaped(get_aval(t)), True)
                               for t in explicit_tracers))
    implicit_tracers = _extract_implicit_args(self, f.in_type, explicit_tracers)
    in_tracers = map(self.to_jaxpr_tracer, [*implicit_tracers, *explicit_tracers])
    # TODO(mattjj): check in_tracers are consistent with f.in_type annotation
    dbg = debug_info_final(f, call_primitive.name)
    jaxpr, out_type, consts = trace_to_jaxpr_dynamic2(f, debug_info=dbg)
    if params.get('inline', False):
      return core.eval_jaxpr(jaxpr, consts, *in_tracers,
                             propagate_source_info=False)
    source_info = source_info_util.current()
    out_tracers = []
    for aval, _ in out_type:
      if type(aval) is DShapedArray:
        shape = [[*consts, *in_tracers][d.val] if type(d) is InDBIdx else
                 out_tracers[d.val] if type(d) is OutDBIdx else
                 d for d in aval.shape]
        aval = aval.update(shape=tuple(get_referent(d) for d in shape))
      out_tracers.append(DynamicJaxprTracer(self, aval, source_info))
    invars = map(self.getvar, in_tracers)
    constvars = map(self.getvar, map(self.to_jaxpr_tracer, consts))
    outvars = map(self.makevar, out_tracers)
    new_params = dict(params, call_jaxpr=convert_constvars_jaxpr(jaxpr))
    update_params = call_param_updaters.get(call_primitive)
    if update_params:
      new_params = update_params(new_params, [True] * len(explicit_tracers),
                                 len(consts) + len(implicit_tracers))
    eqn = new_jaxpr_eqn([*constvars, *invars], outvars, call_primitive,
                        new_params, new_params['call_jaxpr'].effects, source_info)
    self.frame.add_eqn(eqn)
    return [t for t, (_, keep) in zip(out_tracers, out_type) if keep]

  def process_map(self, map_primitive, f, tracers, params):
    tracers = map(self.to_jaxpr_tracer, tracers)
    in_avals = [t.aval for t in tracers]
    axis_name, axis_size = params['axis_name'], params['axis_size']
    reduced_in_avals = [core.mapped_aval(axis_size, in_axis, a)
                        if in_axis is not None else a
                        for a, in_axis in zip(in_avals, params['in_axes'])]
    with core.extend_axis_env([(axis_name, params["global_axis_size"])]):
      jaxpr, reduced_out_avals, consts, () = trace_to_jaxpr_dynamic(
          f, reduced_in_avals,
          debug_info=debug_info_final(f, map_primitive.name))
      ordered_effects = effects.ordered_effects.filter_in(jaxpr.effects)
      if ordered_effects:
        raise ValueError("Ordered effects not supported for "
                         f"map primitives: {ordered_effects}")
      out_axes = params['out_axes_thunk']()
      out_avals = [core.unmapped_aval(axis_size, axis_name, out_axis, a)
                  if out_axis is not None else a
                  for a, out_axis in zip(reduced_out_avals, out_axes)]
      source_info = source_info_util.current()
      out_tracers = [DynamicJaxprTracer(self, a, source_info) for a in out_avals]
      invars = map(self.getvar, tracers)
      constvars = map(self.getvar, map(self.to_jaxpr_tracer, consts))
      outvars = map(self.makevar, out_tracers)
      new_in_axes = (None,) * len(consts) + params['in_axes']
      new_params = dict(params, in_axes=new_in_axes, out_axes=out_axes,
                        call_jaxpr=convert_constvars_jaxpr(jaxpr))
      del new_params['out_axes_thunk']
      update_params = call_param_updaters.get(map_primitive)
      if update_params:
        new_params = update_params(new_params, [True] * len(tracers), len(consts))
      effs = core.filter_named_axis_effects(jaxpr.effects, {axis_name})
      eqn = new_jaxpr_eqn([*constvars, *invars], outvars, map_primitive,
                          new_params, effs, source_info)
      self.frame.add_eqn(eqn)
    return out_tracers

  def process_custom_jvp_call(self, prim, fun, jvp, tracers, symbolic_zeros):
    tracers = map(self.to_jaxpr_tracer, tracers)
    in_avals = [t.aval for t in tracers]
    in_tangent_avals = [t.to_tangent_aval() for t in in_avals]
<<<<<<< HEAD
    fun_jaxpr, out_avals, consts, () = trace_to_jaxpr_dynamic(fun, in_avals)
=======
    with core.new_sublevel():
      fun_jaxpr, out_avals, consts, () = trace_to_subjaxpr_dynamic(fun, self.main, in_avals)
>>>>>>> 01818949
    closed_fun_jaxpr = core.ClosedJaxpr(convert_constvars_jaxpr(fun_jaxpr), ())

    @_memoize
    def jvp_jaxpr_thunk(*in_zeros):
      for store in jvp.stores: store and store.reset()
      nz_tangent_avals, zero_avals = partition_list(in_zeros, in_tangent_avals)
      jvp_, out_zeros = _jvp_jaxpr_zeros(jvp, in_zeros, tuple(zero_avals))
      in_avals_ = (*in_avals, *nz_tangent_avals)
      jaxpr, _, out_consts, () = trace_to_jaxpr_dynamic(jvp_, in_avals_)
      return jaxpr, out_consts, out_zeros()

    out_tracers = [DynamicJaxprTracer(self, a) for a in out_avals]
    invars = map(self.getvar, tracers)
    constvars = map(self.getvar, map(self.to_jaxpr_tracer, consts))
    outvars = map(self.makevar, out_tracers)
    eqn = new_jaxpr_eqn([*constvars, *invars], outvars, prim,
                        dict(call_jaxpr=closed_fun_jaxpr,
                             jvp_jaxpr_thunk=jvp_jaxpr_thunk,
                             num_consts=len(consts),
                             symbolic_zeros=symbolic_zeros),
                        fun_jaxpr.effects,
                        source_info_util.current())
    self.frame.add_eqn(eqn)
    return out_tracers

  def process_custom_vjp_call(self, prim, fun, fwd, bwd, tracers, out_trees,
                              symbolic_zeros):
    tracers = map(self.to_jaxpr_tracer, tracers)
    in_avals = [t.aval for t in tracers]
    fun_jaxpr, out_avals, consts, _ = trace_to_jaxpr_dynamic(fun, in_avals, debug_info)
    closed_fun_jaxpr = core.ClosedJaxpr(convert_constvars_jaxpr(fun_jaxpr), ())

    @_memoize
    def fwd_jaxpr_from_zeros(*zeros):
      for store in fwd.stores: store and store.reset()
      fwd_ = _interleave_fun(fwd, zeros)
      jaxpr, _, consts, atr = trace_to_jaxpr_dynamic(fwd_, in_avals)
      if atr: raise NotImplementedError
      return jaxpr, consts

    out_tracers = [DynamicJaxprTracer(self, a) for a in out_avals]
    invars = map(self.getvar, tracers)
    constvars = map(self.getvar, map(self.to_jaxpr_tracer, consts))
    outvars = map(self.makevar, out_tracers)
    eqn = new_jaxpr_eqn([*constvars, *invars], outvars, prim.initial_style,
                        dict(fun_jaxpr=closed_fun_jaxpr,
                             fwd_jaxpr_thunk=fwd_jaxpr_from_zeros,
                             num_consts=len(consts),
                             bwd=bwd, out_trees=out_trees,
                             symbolic_zeros=symbolic_zeros),
                        fun_jaxpr.effects,
                        source_info_util.current())
    self.frame.add_eqn(eqn)
    return out_tracers

  def process_custom_transpose(self, prim, call, tracers, *,
                               transpose, out_types,
                               lin_tree, res_tree, out_tree):
    tracers = map(self.to_jaxpr_tracer, tracers)
    tracers_res, tracers_lin = split_list(tracers, [res_tree.num_leaves])

    in_avals_p = [t.aval for t in tracers]
    in_avals_t = [*[t.aval for t in tracers_res], *out_types]

    call_jaxpr, out_avals, call_consts, _ = trace_to_jaxpr_dynamic(call, in_avals_p)
    closed_call_jaxpr = core.ClosedJaxpr(
        convert_constvars_jaxpr(call_jaxpr), ())

    transpose_flat, in_tree2 = flatten_fun_nokwargs(
        lu.wrap_init(transpose), treedef_tuple((res_tree, out_tree)))

    # the following thunk evaluates to a pair: transpose_jaxpr, transpose_consts
    @_memoize
    def transpose_jaxpr_thunk():
      for store in transpose_flat.stores: store.reset()
      jaxpr, _, consts, () = trace_to_jaxpr_dynamic(transpose_flat, in_avals_t)
      return jaxpr, consts

    out_tracers = [DynamicJaxprTracer(self, a) for a in out_avals]
    invars = map(self.getvar, tracers)
    constvars = map(self.getvar, map(self.to_jaxpr_tracer, call_consts))
    outvars = map(self.makevar, out_tracers)
    eqn = new_jaxpr_eqn([*constvars, *invars], outvars, prim,
                        dict(call_jaxpr=closed_call_jaxpr,
                             transpose_jaxpr_thunk=transpose_jaxpr_thunk,
                             out_types=out_types, res_tree=res_tree,
                             lin_tree=lin_tree, out_tree=out_tree),
                        closed_call_jaxpr.effects,
                        source_info_util.current())
    self.frame.add_eqn(eqn)
    return out_tracers


custom_staging_rules: dict[Primitive, Callable] = {}

@lu.transformation
def _interleave_fun(every_others, *args, **kwargs):
  args_ = [x for pair in zip(args, every_others) for x in pair]
  yield (yield (args_, kwargs))

# TODO: consider renaming to "lazy_thunk"
def _memoize(fn):
  cells = {}
  sentinel = object()
  def memoized(*args):
    out = cells.get(args, sentinel)
    if out is sentinel:
      with core.set_current_trace(None):
        out = cells[args] = fn(*args)
    return out
  return memoized

@lu.transformation_with_aux
def _jvp_jaxpr_zeros(in_zeros, zero_avals, *primal_tangent_avals):
  in_primals, nz_in_tangents = split_list(primal_tangent_avals, [len(in_zeros)])
  symbolic_zeros = map(ad_util.SymbolicZero, zero_avals)
  tangents = merge_lists(in_zeros, nz_in_tangents, symbolic_zeros)
  out = yield (*in_primals, *tangents), {}
  n, ragged = divmod(len(out), 2)
  assert not ragged
  out_primals, out_tangents = out[:n], out[n:]
  out_zeros = [type(t) is ad_util.SymbolicZero for t in out_tangents]
  out_nz_tangents, _ = partition_list(out_zeros, out_tangents)
  yield [*out_primals, *out_nz_tangents], out_zeros

# TODO(mattjj): remove this DebugInfo and helper functions, replace with
# api_util.py versions

class DebugInfo(NamedTuple):
  func_src_info: str | None  # f'{fun.__name__} at {filename}:{lineno}'
  signature: inspect.Signature | None  # inspect.signature(fun)
  in_tree: PyTreeDef | None  # caller/constructor might not have this info
  out_tree: Callable[[], PyTreeDef] | None  # lazy, not avail at trace time
  has_kwargs: bool  # whether in_tree corresponds to (args, kwargs) or args
  traced_for: str  # "jit", "scan", "make_jaxpr", etc

def debug_info(fn: Callable, in_tree: PyTreeDef | None,
               out_tree_thunk: Callable[[], PyTreeDef] | None,
               has_kwargs: bool, traced_for: str) -> DebugInfo:
  sig = api_util.fun_signature(fn)
  src_info = fun_sourceinfo(fn)
  return DebugInfo(src_info, sig, in_tree, out_tree_thunk, has_kwargs,
                   traced_for)

def debug_info_final(fn: lu.WrappedFun, traced_for: str) -> DebugInfo:
  "Make a DebugInfo from data available to final-style primitives like pmap."
  in_tree, out_tree, has_kws = flattened_fun_in_tree(fn) or (None, None, False)
  return debug_info(fn.f, in_tree, out_tree, has_kws, traced_for)

def arg_info_all(dbg: DebugInfo) -> list[tuple[str, KeyPath]] | None:
  ba = None if dbg.in_tree is None else sig_info(dbg)
  if ba is None: return None
  return [(name, key_path) for name, dummy_arg in ba.arguments.items()
          for key_path, _ in generate_key_paths(dummy_arg)]

def sig_info(dbg: DebugInfo) -> inspect.BoundArguments | None:
  if dbg.in_tree is None or dbg.signature is None: return None
  try:
    dummy_args = tree_unflatten(dbg.in_tree, [False] * dbg.in_tree.num_leaves)
  except:
    return None
  args, kwargs = dummy_args if dbg.has_kwargs else (dummy_args, {})
  try:
    return dbg.signature.bind(*args, **kwargs)
  except (TypeError, ValueError):
    return None

def result_info(dbg: DebugInfo) -> list[KeyPath] | None:
  if dbg.out_tree is None: return None
  try:
    num_leaves = dbg.out_tree().num_leaves
    dummy_result = tree_unflatten(dbg.out_tree(), [False] * num_leaves)
  except:
    return None
  else:
    return [path for path, _ in generate_key_paths(dummy_result)]


@profiler.annotate_function
def trace_to_jaxpr_dynamic(
    fun: lu.WrappedFun,
    in_avals: Sequence[AbstractValue],
    debug_info: DebugInfo | None = None,
    *,
    keep_inputs: list[bool] | None = None,
) -> tuple[Jaxpr, list[AbstractValue], list[Any],
           list[tuple[PyTreeDef, PyTreeDef, tuple[Any, str]]]]:
  keep_inputs = [True] * len(in_avals) if keep_inputs is None else keep_inputs

  frame = JaxprStackFrame()
  frame.debug_info = debug_info

  trace = DynamicJaxprTrace(frame)
  with core.ensure_no_leaks(trace), source_info_util.reset_name_stack():
    in_tracers = _input_type_to_tracers(trace.new_arg, in_avals)
    in_tracers = [t for t, keep in zip(in_tracers, keep_inputs) if keep]
    with core.set_current_trace(trace):
      ans = fun.call_wrapped(*in_tracers)

    out_tracers = map(trace.to_jaxpr_tracer, ans)
    jaxpr, consts, attrs_tracked = frame.to_jaxpr(trace, out_tracers)
    del trace, fun, frame, in_tracers, out_tracers, ans

  config.enable_checks.value and core.check_jaxpr(jaxpr)
  return jaxpr, [v.aval for v in jaxpr.outvars], consts, attrs_tracked

@profiler.annotate_function
def trace_to_jaxpr_dynamic2(
    fun: lu.WrappedFun, debug_info: DebugInfo | None = None
  ) -> tuple[Jaxpr, OutputType, list[Any]]:

  trace = DynamicJaxprTrace(JaxprStackFrame())
  with core.ensure_no_leaks(trace), source_info_util.reset_name_stack():
    trace.frame.debug_info = debug_info
    in_avals, keep_inputs = unzip2(fun.in_type)
    in_tracers = _input_type_to_tracers(trace.new_arg, in_avals)
    in_tracers = [t for t, keep in zip(in_tracers, keep_inputs) if keep]
    with core.set_current_trace(trace):
      ans = fun.call_wrapped(*in_tracers)
    out_tracers = map(trace.to_jaxpr_tracer, ans)
    jaxpr = trace.frame.to_jaxpr2(out_tracers)
    del trace, in_tracers, out_tracers, ans

  return jaxpr

AbstractedAxisName = Hashable
AbstractedAxesSpec = Union[
    dict[int, AbstractedAxisName],
    tuple[AbstractedAxisName, ...],
]

AttrsTracked = list[tuple[Any, str]]
AttrStates = list
def set_states(attrs_tracked: AttrsTracked, vals: AttrStates):
  for ((obj, attr), val) in zip(attrs_tracked, vals):
    setattr(obj, attr, val)

def get_states(attrs_tracked: AttrsTracked):
  return [getattr(obj, attr) for (obj, attr) in attrs_tracked]


def infer_lambda_input_type(
    axes_specs: Sequence[AbstractedAxesSpec] | None,
    args: Sequence[Any]
  ) -> InputType:
  ndims = [getattr(get_aval(x), 'ndim', 0) for x in args]
  partial_specs = _canonicalize_specs(ndims, axes_specs)
  specs = _complete_specs(args, partial_specs)
  idxs, implicit_types = _collect_implicit(args, specs)
  implicit_sig = [(ty, False) for ty in implicit_types]
  explicit_sig = [(_arg_type(idxs, x, s), True) for x, s in zip(args, specs)]
  input_type = (*implicit_sig, *explicit_sig)
  lu._check_input_type(input_type)
  return input_type

def _spec_to_dict(spec: AbstractedAxesSpec) -> dict[int, AbstractedAxisName]:
  if isinstance(spec, tuple):
    return {i: d for i, d in enumerate(spec) if d is not None}
  else:
    return spec

def _canonicalize_specs(
    ndims: Sequence[int], specs: Sequence[AbstractedAxesSpec] | None
  ) -> list[dict[int, AbstractedAxisName]]:
  if specs is None:
    return [{}] * len(ndims)
  else:
    return [_spec_to_dict(s) for n, s in zip(ndims, specs)]

def _complete_specs(
    args: Sequence[Any], partial_specs: list[dict[int, AbstractedAxisName]]
  ) -> list[dict[int, AbstractedAxisName]]:
  # The abstracted axes specification in `partial_specs` is partial in the sense
  # that there could be additional axis abstraction represented in `args` due to
  # Tracers existing in the shapes of elements of `args`. The purpose of this
  # function is to produce a full specification, for each argument mapping any
  # abstracted axis positions to a name, introducing new names as needed for
  # Tracers in axis sizes which don't already correspond to abstracted axis
  # names (with one new name per unique Tracer object id).

  # Identify each user-supplied name in partial_specs with a size.
  sizes: dict[AbstractedAxisName, int | DynamicJaxprTracer] = {}
  for x, spec in zip(args, partial_specs):
    for i, name in spec.items():
      d = sizes.setdefault(name, x.shape[i])
      if d is not x.shape[i] and d != x.shape[i]:
        raise TypeError(f"Provided size {d} for {name} does not match prior associated name for {name} : {x.shape[i]}")

  # Introduce new names as needed for Tracers in shapes.
  named_tracers: dict[TracerId, AbstractedAxisName] = {
      id(d): name for name, d in sizes.items() if isinstance(d, Tracer)}
  specs: list[dict[int, AbstractedAxisName]] = []
  for x, spec in zip(args, partial_specs):
    if isinstance(get_aval(x), DShapedArray):
      spec = dict(spec)
      for i, d in enumerate(x.shape):
        if isinstance(d, Tracer):
          spec[i] = named_tracers.get(id(d), TracerAsName(d))
    specs.append(spec)

  # Assert that `specs` is now complete in the sense that there are no Tracers
  # which don't correspond to an AbstractedAxisName.
  assert all(not spec or not any(isinstance(d, Tracer) and i not in spec
                                 for i, d in enumerate(x.shape))
             for x, spec in zip(args, specs))
  return specs


def _collect_implicit(
    args: Sequence[Any], specs: list[dict[int, AbstractedAxisName]]
  ) -> tuple[dict[AbstractedAxisName, DBIdx], list[AbstractValue]]:
  # Given an explicit argument list and a specification of abstracted axes, we
  # want to produce an InputType by identifying AbstractedAxisNames with DBIdxs
  # and figuring out which AbstractedAxisNames correspond to implicit arguments.

  idxs: dict[AbstractedAxisName, DBIdx] = {}
  implicit_types: list[AbstractValue] = []
  explicit_tracers: dict[TracerId, int] = {}
  counter = it.count()

  # Add implicit arguments to idxs.
  for explicit_idx, (x, spec) in enumerate(zip(args, specs)):
    for i, name in spec.items():
      if name not in idxs and id(x.shape[i]) not in explicit_tracers:
        idxs[name] = DBIdx(next(counter))
        implicit_types.append(raise_to_shaped(get_aval(x.shape[i])))
    if isinstance(x, Tracer):
      explicit_tracers.setdefault(id(x), explicit_idx)  # use the first

  # Now that we know the implicit args, add explicit args to idxs.
  offset = len(implicit_types)
  for x, spec in zip(args, specs):
    for i, name in spec.items():
      if id(x.shape[i]) in explicit_tracers:
        idxs.setdefault(name, DBIdx(offset + explicit_tracers[id(x.shape[i])]))

  return idxs, implicit_types

def _arg_type(
    idxs: dict[AbstractedAxisName, DBIdx], x: Any,
    spec: dict[int, AbstractedAxisName]
  ) -> AbstractValue:
  # Produce an AbstractValue by substituting DBIdxs for AbstractedAxisNames.
  aval = get_aval(x)  # aval.shape could contain Tracers
  if not spec: return core.raise_to_shaped(aval)
  shape: list[int | DBIdx] = [idxs[spec[i]] if i in spec else d
                                    for i, d in enumerate(aval.shape)]
  assert not any(isinstance(d, Tracer) for d in shape)
  return DShapedArray(tuple(shape), aval.dtype, False)

def _add_implicit_outputs(jaxpr: Jaxpr) -> tuple[Jaxpr, OutputType]:
  invars = [*jaxpr.constvars, *jaxpr.invars]
  expl_outvars = jaxpr.outvars

  # First do a pass to collect implicit outputs, meaning variables which occur
  # in explicit_outvars types but not in invars or to the left in outvars.
  seen: set[Var] = set(invars)
  impl_outvars = [seen.add(d) or d for x in expl_outvars if type(x) is Var and  # type: ignore
                  (seen.add(x) or type(x.aval) is DShapedArray)  # type: ignore
                  for d in x.aval.shape if type(d) is Var and d not in seen]
  outvars = [*impl_outvars, *expl_outvars]

  # Now assemble an OutputType by mapping vars in shapes to InDBIdx/OutDBIdx.
  in_map : dict[Var,  InDBIdx] = {v:  InDBIdx(i) for i, v in enumerate( invars)}
  out_map: dict[Var, OutDBIdx] = {x: OutDBIdx(i) for i, x in enumerate(outvars)
                                  if type(x) is Var}
  out_avals_ = (x.aval for x in outvars)
  out_avals = [a.update(shape=tuple(in_map.get(d, out_map.get(d))
                                    if type(d) is Var else d for d in a.shape))
               if type(a) is DShapedArray else a for a in out_avals_]
  kept_outs = [False] * len(impl_outvars) + [True] * len(expl_outvars)
  out_type = tuple(zip(out_avals, kept_outs))

  new_jaxpr = Jaxpr(jaxpr.constvars, jaxpr.invars, outvars, jaxpr.eqns,
                    jaxpr.effects, jaxpr.debug_info)
  config.enable_checks.value and core.check_jaxpr(jaxpr)
  return new_jaxpr, out_type


class TracerAsName:
  ref: Any
  def __init__(self, tracer):
    self.ref = core.get_referent(tracer)
  def __eq__(self, other):
    return isinstance(other, TracerAsName) and self.ref is other.ref
  def __hash__(self):
    return id(self.ref)

def _extract_implicit_args(
    trace: DynamicJaxprTrace, in_type: Sequence[tuple[AbstractValue, bool]],
    explicit_tracers: Sequence[DynamicJaxprTracer]
  ) -> Sequence[DynamicJaxprTracer]:
  # First, construct a list to represent the full argument list, leaving the
  # implicit arguments as Nones for now.
  explicit_tracers_ = iter(explicit_tracers)
  tracers = [next(explicit_tracers_) if expl else None for _, expl in in_type]
  assert next(explicit_tracers_, None) is None
  del explicit_tracers_

  # Next, populate the implicit arguments using DBIdxs in in_type.
  for i, (aval, explicit) in enumerate(in_type):
    if not explicit or not isinstance(aval, DShapedArray):
      continue  # can't populate an implicit argument
    tracer = tracers[i]
    assert tracer is not None
    for d1, d2 in zip(aval.shape, tracer.aval.shape):
      if isinstance(d1, DBIdx):
        if tracers[d1.val] is None:
          tracers[d1.val] = trace.to_jaxpr_tracer(d2)
        assert tracers[d1.val] is trace.to_jaxpr_tracer(d2)
  assert all(t is not None for t in tracers)
  return [t for t, (_, e) in zip(tracers, in_type) if not e]  # type: ignore

def _input_type_to_tracers(
    new_arg: Callable[[AbstractValue], Tracer],
    in_avals: Sequence[AbstractValue]
  )  -> Sequence[Tracer]:
  # Create input Tracers given input AbstractValues, each of which can contain
  # DeBruijn indices which refer to positions in the input argument list. That
  # is, each element `a` of `in_avals` can have DBIdx instances in its shape,
  # which must refer to positions left of `a`'s.
  in_tracers: list[Tracer] = []

  def _substitute_tracers_in_aval(a: AbstractValue) -> AbstractValue:
    if isinstance(a, DShapedArray) and any(type(d) is DBIdx for d in a.shape):
      shape = [in_tracers[d.val] if type(d) is DBIdx else d for d in a.shape]
      return a.update(shape=tuple(shape))
    return a

  for a in in_avals:
    in_tracers.append(new_arg(_substitute_tracers_in_aval(a)))
  return in_tracers

def _substitute_vars_in_type(
    consts: dict[Var, Literal], env: dict[Var, Var], a: AbstractValue
  ) -> AbstractValue:
  if isinstance(a, DShapedArray) and any(isinstance(d, Var) for d in a.shape):
    shape = [consts[d].val if d in consts else env[d]  # type: ignore
             if isinstance(d, Var) else d for d in a.shape]
    return a.update(shape=tuple(shape))
  else:
    return a

Const = Any
Val = Any

def pad_jaxpr(jaxpr: Jaxpr, consts: Sequence[Const]
              ) -> tuple[Jaxpr, list[Const]]:
  bounds = {v: v.aval.dtype.bound for v in jaxpr.invars
            if isinstance(v.aval, core.UnshapedArray) and
            type(v.aval.dtype) is core.bint and not v.aval.shape}
  idxs = {v: DBIdx(i) for i, v in enumerate(jaxpr.invars)}

  def substitute(aval: AbstractValue) -> AbstractValue:
    if (isinstance(aval, core.UnshapedArray) and type(aval.dtype) is core.bint
        and not aval.shape):
      return ShapedArray((), dtypes._scalar_type_to_dtype(int))
    elif isinstance(aval, DShapedArray):
      shape = [bounds.get(d, idxs.get(d, d)) for d in aval.shape]  # type: ignore
      typ = ShapedArray if all(type(d) is int for d in shape) else DShapedArray
      return typ(tuple(shape), aval.dtype, aval.weak_type)
    else:
      return aval

  in_avals = [substitute(v.aval) for v in jaxpr.invars]
  eval_padded = lu.wrap_init(partial(_eval_jaxpr_padded, jaxpr, consts))
  padded_jaxpr, _, padded_consts, () = trace_to_jaxpr_dynamic(eval_padded, in_avals)
  return padded_jaxpr, padded_consts

class BoundedAxisSize(NamedTuple):
  val: int | DynamicJaxprTracer
  bound: int

def _eval_jaxpr_padded(
    jaxpr: Jaxpr, consts: Sequence[Const], *args: DynamicJaxprTracer
  ) -> list[Const | DynamicJaxprTracer]:
  env: dict[Var, Val] = {}

  def read(x):
    return x.val if type(x) is Literal else env[x]

  def write(v, val) -> None:
    env[v] = val

  map(write, jaxpr.constvars, consts)
  map(write, jaxpr.invars, args)
  last_used = core.last_used(jaxpr)
  for eqn in jaxpr.eqns:
    in_avals  = [_substitute_axis_sizes(env, v.aval) for v in eqn.invars]
    out_avals = [_substitute_axis_sizes(env, v.aval) for v in eqn.outvars]
    rule = padding_rules[eqn.primitive]
    outs = rule(in_avals, out_avals, *map(read, eqn.invars), **eqn.params)
    map(write, eqn.outvars, outs)
    core.clean_up_dead_vars(eqn, env, last_used)
  return map(read, jaxpr.outvars)

def _substitute_axis_sizes(env: dict, aval: AbstractValue) -> AbstractValue:
  if isinstance(aval, DShapedArray):
    shp = []
    for d in aval.shape:
      if isinstance(d, core.DArray):
        assert not d.shape and type(d.dtype) is core.bint
        shp.append(BoundedAxisSize(int(d._data), int(d.dtype.bound)))
      elif (type(d) is core.Var and isinstance(d.aval, core.DShapedArray) and
            type(d.aval.dtype) is core.bint):
        assert not d.aval.shape
        shp.append(BoundedAxisSize(env[d], d.aval.dtype.bound))
      else:
        shp.append(env.get(d, d))
    return DShapedArray(tuple(shp), aval.dtype, aval.weak_type)
  else:
    return aval

def _is_bint_axis_size(d: int | core.DArray | core.Var) -> bool:
  if isinstance(d, core.DArray):
    assert not d.shape                 # pytype: disable=attribute-error
    return type(d.dtype) is core.bint  # pytype: disable=attribute-error
  elif isinstance(d, core.Var):
    return (isinstance(d.aval, core.DShapedArray) and  # pytype: disable=attribute-error
            type(d.aval.dtype) is core.bint)           # pytype: disable=attribute-error
  return False


padding_rules: dict[Primitive, Callable] = {}

def def_trivial_padding(prim: Primitive) -> None:
  if prim.multiple_results:
    padding_rules[prim] = partial(_trivial_padding_rule_multi, prim)
  else:
    padding_rules[prim] = partial(_trivial_padding_rule, prim)

def _trivial_padding_rule(prim, _, __, *args, **params):
  return [prim.bind(*args, **params)]

def _trivial_padding_rule_multi(prim, _, __, *args, **params):
  return prim.bind(*args, **params)

def call_padding_rule(prim, in_avals, out_avals, *args, call_jaxpr, **params):
  if call_jaxpr.constvars: raise NotImplementedError
  padded_jaxpr, padded_consts = pad_jaxpr(call_jaxpr, ())
  if padded_consts: raise NotImplementedError
  new_params = dict(params, call_jaxpr=padded_jaxpr)
  subfuns, bind_params = prim.get_bind_params(new_params)
  return prim.bind(*subfuns, *args, **bind_params)


# TODO(mattjj): the following are deprecated; update callers to _nounits version
# See https://github.com/google/jax/pull/9498
@lu.transformation
def trace_to_subjaxpr(main, instantiate: bool | Sequence[bool],
                      pvals: Sequence[PartialVal]):
  raise NotImplementedError
  # assert all(isinstance(pv, PartialVal) for pv in pvals), pvals
  # trace = main.with_cur_sublevel()
  # in_tracers = map(trace.new_arg, pvals)
  # ans = yield in_tracers, {}
  # assert isinstance(ans, (list, tuple)), (
  #     f"Got unexpected return type when tracing function to jaxpr: {ans}")
  # assert all(isinstance(x, core.Tracer) or core.valid_jaxtype(x) for x in ans), (
  #     f"Got unexpected return type when tracing function to jaxpr: {ans}")
  # instantiate = [instantiate] * len(ans) if isinstance(instantiate, bool) else instantiate
  # out_tracers = map(partial(instantiate_const_at, trace), instantiate, ans)
  # jaxpr, consts, env = tracers_to_jaxpr(in_tracers, out_tracers)
  # out_pvals = [t.pval for t in out_tracers]
  # del trace, in_tracers, out_tracers
  # yield jaxpr, (out_pvals, consts, env)

partial_eval_jaxpr: Callable

def instantiate_const_at(trace: JaxprTrace, instantiate: bool, tracer):
  if instantiate:
    return trace.instantiate_const(tracer)
  else:
    return tracer

def inline_jaxpr_into_trace(
    trace: DynamicJaxprTrace, jaxpr: Jaxpr, consts: Sequence[Any],
    *arg_tracers: DynamicJaxprTracer) -> list[Any]:
  # This function is conceptually the same thing as just calling eval_jaxpr,
  const_tracers = map(trace.new_const, consts)
  constvars = map(trace.getvar, const_tracers)
  argvars = map(trace.getvar, arg_tracers)
  env: dict[Var, Var] = dict(zip([*jaxpr.constvars, *jaxpr.invars],
                                 [*constvars, *argvars]))

  src = source_info_util.current()
  for eqn in jaxpr.eqns:
    invars = [x if isinstance(x, Literal) else env[x] for x in eqn.invars]
    outvars = [Var('', v.aval) for v in eqn.outvars]
    src_ = (src if not eqn.source_info.name_stack else
            src.replace(name_stack=src.name_stack + eqn.source_info.name_stack))
    trace.frame.add_eqn(eqn.replace(invars, outvars, source_info=src_))  # type: ignore
    map(env.setdefault, eqn.outvars, outvars)

  tracer_env: dict[Var, Any] = dict(zip([*jaxpr.constvars, *jaxpr.invars],
                                        [*consts, *arg_tracers]))
  def new_tracer(atom):
    tracer = tracer_env[atom] = DynamicJaxprTracer(trace, atom.aval, src)
    trace.frame.tracers.append(tracer)
    trace.frame.tracer_to_var[id(tracer)] = env[atom]
    return tracer
  return [x.val if isinstance(x, Literal) else tracer_env[x] if x in tracer_env
          else new_tracer(x) for x in jaxpr.outvars]<|MERGE_RESOLUTION|>--- conflicted
+++ resolved
@@ -2038,12 +2038,7 @@
     tracers = map(self.to_jaxpr_tracer, tracers)
     in_avals = [t.aval for t in tracers]
     in_tangent_avals = [t.to_tangent_aval() for t in in_avals]
-<<<<<<< HEAD
     fun_jaxpr, out_avals, consts, () = trace_to_jaxpr_dynamic(fun, in_avals)
-=======
-    with core.new_sublevel():
-      fun_jaxpr, out_avals, consts, () = trace_to_subjaxpr_dynamic(fun, self.main, in_avals)
->>>>>>> 01818949
     closed_fun_jaxpr = core.ClosedJaxpr(convert_constvars_jaxpr(fun_jaxpr), ())
 
     @_memoize
